--- conflicted
+++ resolved
@@ -28,24 +28,13 @@
 from pymodaq_plugins_urashg.daq_move_plugins.daq_move_ESP300 import DAQ_Move_ESP300
 from pymodaq_plugins_urashg.daq_move_plugins.daq_move_Elliptec import DAQ_Move_Elliptec
 from pymodaq_plugins_urashg.daq_move_plugins.daq_move_MaiTai import DAQ_Move_MaiTai
-from pymodaq_plugins_urashg.daq_viewer_plugins.plugins_0D.daq_0Dviewer_Newport1830C import (
-    DAQ_0DViewer_Newport1830C,
-)
-from pymodaq_plugins_urashg.daq_viewer_plugins.plugins_2D.daq_2Dviewer_PrimeBSI import (
-    DAQ_2DViewer_PrimeBSI,
-)
-
-<<<<<<< HEAD
-
-def test_plugin_threading_safety(
-    plugin_class, plugin_name: str, mock_settings: Dict[str, Any] = None
-) -> bool:
-=======
+from pymodaq_plugins_urashg.daq_viewer_plugins.plugins_0D.daq_0Dviewer_Newport1830C import DAQ_0DViewer_Newport1830C
+from pymodaq_plugins_urashg.daq_viewer_plugins.plugins_2D.daq_2Dviewer_PrimeBSI import DAQ_2DViewer_PrimeBSI
+
 def check_plugin_threading_safety(plugin_class, plugin_name: str, mock_settings: Dict[str, Any] = None) -> bool:
->>>>>>> 8640b215
     """
     Test a single plugin for threading safety.
-
+    
     Parameters:
     -----------
     plugin_class: class
@@ -54,276 +43,247 @@
         Human readable name for logging
     mock_settings: Dict[str, Any]
         Settings to apply for mock mode testing
-
+        
     Returns:
     --------
     bool: True if plugin passes threading safety test
     """
     logger = logging.getLogger(__name__)
     logger.info(f"Testing {plugin_name} threading safety...")
-
+    
     try:
         # Create plugin instance
         plugin = plugin_class()
-
+        
         # Apply mock mode settings if provided
         if mock_settings:
             for path, value in mock_settings.items():
-                path_parts = path.split(".")
+                path_parts = path.split('.')
                 setting = plugin.settings
                 for part in path_parts[:-1]:
                     setting = setting.child(part)
                 setting.child(path_parts[-1]).setValue(value)
-
+        
         # Test initialization
         result, success = plugin.ini_stage()
         if not success:
             logger.error(f"❌ {plugin_name} initialization failed: {result}")
             return False
-
+        
         logger.info(f"✅ {plugin_name} initialized successfully")
-
+        
         # Test basic operations
-        if hasattr(plugin, "get_actuator_value"):
+        if hasattr(plugin, 'get_actuator_value'):
             # Move plugin
             positions = plugin.get_actuator_value()
             logger.debug(f"{plugin_name} positions: {positions}")
-
+            
             # Test movement (if not single axis, use list)
-            if hasattr(plugin, "is_multiaxes") and plugin.is_multiaxes:
+            if hasattr(plugin, 'is_multiaxes') and plugin.is_multiaxes:
                 test_move = [0.1, 0.2, 0.3] if len(positions) >= 3 else [0.1, 0.2]
             else:
                 test_move = 0.1
-
+                
             plugin.move_abs(test_move)
             logger.debug(f"{plugin_name} move completed")
-
-        elif hasattr(plugin, "grab_data"):
+            
+        elif hasattr(plugin, 'grab_data'):
             # Viewer plugin
             try:
                 # For 2D plugins, this might fail in mock mode, that's OK
                 plugin.grab_data(1)  # Single acquisition
                 logger.debug(f"{plugin_name} data acquisition attempted")
             except Exception as e:
-                logger.debug(
-                    f"{plugin_name} data acquisition expected failure in mock: {e}"
-                )
-
+                logger.debug(f"{plugin_name} data acquisition expected failure in mock: {e}")
+        
         # Test explicit cleanup
         plugin.close()
         logger.debug(f"{plugin_name} closed successfully")
-
+        
         # Test garbage collection (the critical part)
         del plugin
         gc.collect()  # Force garbage collection
         time.sleep(0.1)  # Allow any background threads to settle
-
+        
         logger.info(f"✅ {plugin_name} passed threading safety test")
         return True
-
+        
     except Exception as e:
         logger.error(f"❌ {plugin_name} failed threading test: {e}")
         import traceback
-
         traceback.print_exc()
         return False
 
-<<<<<<< HEAD
-
-def test_stress_initialization(
-    plugin_class, plugin_name: str, iterations: int = 10
-) -> bool:
-=======
 def check_stress_initialization(plugin_class, plugin_name: str, iterations: int = 10) -> bool:
->>>>>>> 8640b215
     """
     Stress test plugin initialization and cleanup multiple times.
-
+    
     This test is designed to catch race conditions and threading issues
     that only appear under repeated initialization/cleanup cycles.
     """
     logger = logging.getLogger(__name__)
     logger.info(f"Stress testing {plugin_name} with {iterations} iterations...")
-
+    
     for i in range(iterations):
         try:
             plugin = plugin_class()
-
+            
             # Quick mock mode setup for move plugins
-            if hasattr(plugin, "settings"):
+            if hasattr(plugin, 'settings'):
                 # Try to enable mock mode if available
                 try:
-                    if plugin.settings.child("connect_settings"):
-                        plugin.settings.child("connect_settings", "mock_mode").setValue(
-                            True
-                        )
-                    elif plugin.settings.child("connection"):
-                        plugin.settings.child("connection", "mock_mode").setValue(True)
-                    elif plugin.settings.child("hardware_settings"):
+                    if plugin.settings.child('connection_group'):
+                        plugin.settings.child('connection_group', 'mock_mode').setValue(True)
+                    elif plugin.settings.child('connection'):
+                        plugin.settings.child('connection', 'mock_mode').setValue(True)
+                    elif plugin.settings.child('hardware_settings'):
                         # For other plugins that might have different structures
-                        hardware_settings = plugin.settings.child("hardware_settings")
-                        if hardware_settings.child("mock_mode"):
-                            hardware_settings.child("mock_mode").setValue(True)
+                        hardware_settings = plugin.settings.child('hardware_settings')
+                        if hardware_settings.child('mock_mode'):
+                            hardware_settings.child('mock_mode').setValue(True)
                 except:
                     # If mock mode setup fails, continue anyway
                     pass
-
+            
             result, success = plugin.ini_stage()
             if success:
                 plugin.close()
-
+            
             del plugin
-
+            
             if (i + 1) % 5 == 0:
                 logger.debug(f"  Completed {i + 1}/{iterations} iterations")
                 gc.collect()
                 time.sleep(0.05)  # Brief pause every 5 iterations
-
+                
         except Exception as e:
             logger.error(f"❌ {plugin_name} failed on iteration {i + 1}: {e}")
             return False
-
+    
     logger.info(f"✅ {plugin_name} passed {iterations}-iteration stress test")
     return True
-
 
 def main():
     """Run comprehensive threading safety tests."""
     print("URASHG Plugin Threading Safety Test")
     print("=" * 50)
-
+    
     # Setup logging
     logging.basicConfig(
-        level=logging.INFO, format="%(asctime)s - %(levelname)s - %(message)s"
+        level=logging.INFO,
+        format='%(asctime)s - %(levelname)s - %(message)s'
     )
     logger = logging.getLogger(__name__)
-
+    
     # Test configurations for different plugins
     test_plugins = [
         {
-            "class": DAQ_Move_ESP300,
-            "name": "ESP300 Motion Controller",
-            "mock_settings": {"connect_settings.mock_mode": True},
-        },
-        {
-            "class": DAQ_Move_Elliptec,
-            "name": "Elliptec Rotation Mount",
-            "mock_settings": {"connection.mock_mode": True},
-        },
-        {
-            "class": DAQ_Move_MaiTai,
-            "name": "MaiTai Laser Controller",
-            "mock_settings": {"connection.mock_mode": True},
-        },
-        {
-            "class": DAQ_0DViewer_Newport1830C,
-            "name": "Newport 1830C Power Meter",
-            "mock_settings": {"hardware_settings.mock_mode": True},
-        },
-        {
-            "class": DAQ_2DViewer_PrimeBSI,
-            "name": "PrimeBSI Camera",
-            "mock_settings": {"camera_settings.mock_mode": True},
-        },
+            'class': DAQ_Move_ESP300,
+            'name': 'ESP300 Motion Controller',
+            'mock_settings': {'connection_group.mock_mode': True}
+        },
+        {
+            'class': DAQ_Move_Elliptec,
+            'name': 'Elliptec Rotation Mount',
+            'mock_settings': {'connection.mock_mode': True}
+        },
+        {
+            'class': DAQ_Move_MaiTai,
+            'name': 'MaiTai Laser Controller', 
+            'mock_settings': {'connection.mock_mode': True}
+        },
+        {
+            'class': DAQ_0DViewer_Newport1830C,
+            'name': 'Newport 1830C Power Meter',
+            'mock_settings': {'hardware_settings.mock_mode': True}
+        },
+        {
+            'class': DAQ_2DViewer_PrimeBSI,
+            'name': 'PrimeBSI Camera',
+            'mock_settings': {'camera_settings.mock_mode': True}
+        }
     ]
-
+    
     results = []
-
+    
     print("\n1. Basic Threading Safety Tests")
     print("-" * 35)
-
+    
     for plugin_config in test_plugins:
-<<<<<<< HEAD
-        success = test_plugin_threading_safety(
-            plugin_config["class"],
-            plugin_config["name"],
-            plugin_config.get("mock_settings"),
-=======
         success = check_plugin_threading_safety(
             plugin_config['class'],
             plugin_config['name'],
             plugin_config.get('mock_settings')
->>>>>>> 8640b215
         )
-        results.append((plugin_config["name"], success))
+        results.append((plugin_config['name'], success))
         time.sleep(0.2)  # Brief pause between tests
-
+    
     print("\n2. Stress Testing (Multiple Initializations)")
     print("-" * 47)
-
+    
     stress_results = []
     for plugin_config in test_plugins:
-<<<<<<< HEAD
-        success = test_stress_initialization(
-            plugin_config["class"],
-            plugin_config["name"],
-            iterations=5,  # Reduced for faster testing
-=======
         success = check_stress_initialization(
             plugin_config['class'],
             plugin_config['name'],
             iterations=5  # Reduced for faster testing
->>>>>>> 8640b215
         )
-        stress_results.append((plugin_config["name"], success))
+        stress_results.append((plugin_config['name'], success))
         time.sleep(0.2)
-
+    
     print("\n3. Force Garbage Collection Test")
     print("-" * 35)
-
+    
     logger.info("Running comprehensive garbage collection...")
     initial_objects = len(gc.get_objects())
     gc.collect()
     time.sleep(1.0)  # Allow any delayed cleanup
     final_objects = len(gc.get_objects())
-
+    
     logger.info(f"Objects before GC: {initial_objects}, after: {final_objects}")
     logger.info("✅ Garbage collection completed without crashes")
-
+    
     # Results Summary
     print("\n" + "=" * 50)
     print("THREADING SAFETY TEST RESULTS")
     print("=" * 50)
-
+    
     all_passed = True
-
+    
     print("\nBasic Threading Safety:")
     for name, passed in results:
         status = "✅ PASS" if passed else "❌ FAIL"
         print(f"  {name:<30} {status}")
         all_passed &= passed
-
+    
     print("\nStress Testing:")
     for name, passed in stress_results:
         status = "✅ PASS" if passed else "❌ FAIL"
         print(f"  {name:<30} {status}")
         all_passed &= passed
-
+    
     print(f"\nGarbage Collection: ✅ PASS")
-
+    
     print("\n" + "=" * 50)
     if all_passed:
         print("🎉 ALL TESTS PASSED!")
         print("All URASHG plugins are now threading-safe.")
         print("\nFixed Issues:")
-        print("✅ ESP300Controller __del__ method removed")
+        print("✅ ESP300Controller __del__ method removed") 
         print("✅ Newport1830C_controller __del__ method removed")
         print("✅ Explicit cleanup via plugin close() methods")
     else:
         print("❌ SOME TESTS FAILED!")
         print("Review failed plugins for remaining threading issues.")
-
+    
     return 0 if all_passed else 1
 
-<<<<<<< HEAD
-=======
 @pytest.mark.threading
 @pytest.mark.integration
 def test_comprehensive_threading_safety():
     """Pytest wrapper for comprehensive threading safety tests."""
     exit_code = main()
     assert exit_code == 0, "Threading safety tests failed"
->>>>>>> 8640b215
 
 if __name__ == "__main__":
     exit_code = main()
