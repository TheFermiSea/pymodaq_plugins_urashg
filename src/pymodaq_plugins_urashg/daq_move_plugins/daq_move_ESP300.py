--- conflicted
+++ resolved
@@ -9,18 +9,15 @@
 """
 
 import time
-from typing import List, Optional, Union
+from typing import List, Union
 
 import numpy as np
 from pymodaq.control_modules.move_utility_classes import (
     DAQ_Move_base,
-    DataActuator,
+    comon_parameters_fun,
 )
 from pymodaq.utils.daq_utils import ThreadCommand
-<<<<<<< HEAD
-=======
 from pymodaq.utils.data import DataActuator
->>>>>>> 8640b215
 from pymodaq.utils.parameter import Parameter
 
 from pymodaq_plugins_urashg.hardware.urashg.esp300_controller import (
@@ -47,27 +44,29 @@
     # Plugin metadata
     _controller_units = "millimeter"  # Default units
     _axis_names = ["X Stage", "Y Stage", "Z Focus"]  # Default axis names
-    _epsilon = 0.001  # Position tolerance (mm)
+    _epsilon = [0.001, 0.001, 0.0001]  # Position tolerances (mm, mm, μm)
 
     is_multiaxes = True  # Enable multi-axis support
 
-    params = [
-        # Connection Settings (Required)
+    params = comon_parameters_fun(
+        is_multiaxes=True, axis_names=_axis_names, epsilon=_epsilon
+    ) + [
+        # Connection settings
         {
-            "title": "Connection Settings:",
-            "name": "connect_settings",
+            "title": "Connection:",
+            "name": "connection_group",
             "type": "group",
             "children": [
                 {
                     "title": "Serial Port:",
-                    "name": "com_port",
+                    "name": "serial_port",
                     "type": "str",
                     "value": "",
                     "placeholder": "Enter serial port e.g. /dev/ttyUSB0 or COM1",
                 },
                 {
                     "title": "Baudrate:",
-                    "name": "baud_rate",
+                    "name": "baudrate",
                     "type": "list",
                     "values": [9600, 19200, 38400, 57600, 115200],
                     "value": 19200,
@@ -83,57 +82,6 @@
                     "name": "mock_mode",
                     "type": "bool",
                     "value": False,
-                },
-            ],
-        },
-        # Multiaxes (CRITICAL - Required by PyMoDAQ at top level)
-        {
-            "title": "Multiaxes:",
-            "name": "multiaxes",
-            "type": "group",
-            "children": [
-                {
-                    "title": "Multi-axes:",
-                    "name": "multi_axes",
-                    "type": "list",
-                    "values": ["X Stage", "Y Stage", "Z Focus"],
-                    "value": "X Stage",
-                },
-                {
-                    "title": "Axis:",
-                    "name": "axis",
-                    "type": "list",
-                    "values": ["X Stage", "Y Stage", "Z Focus"],
-                    "value": "X Stage",
-                },
-                {
-                    "title": "Master/Slave:",
-                    "name": "multi_status",
-                    "type": "list",
-                    "values": ["Master", "Slave"],
-                    "value": "Master",
-                },
-            ],
-        },
-        # Move Settings (Required for DAQ_Move)
-        {
-            "title": "Move Settings:",
-            "name": "move_settings",
-            "type": "group",
-            "children": [
-                {
-                    "title": "Current Position:",
-                    "name": "current_pos",
-                    "type": "float",
-                    "value": 0.0,
-                    "readonly": True,
-                },
-                {
-                    "title": "Epsilon (mm):",
-                    "name": "epsilon",
-                    "type": "float",
-                    "value": _epsilon,
-                    "readonly": True,
                 },
             ],
         },
@@ -392,26 +340,19 @@
         super().__init__(parent, params_state)
 
         # Hardware controller
-        self.controller: Optional[ESP300Controller] = None
+        self.controller: ESP300Controller = None
 
         # Current configuration
         self._current_axes = []
         self._position_poll_timer = None
 
-    @property
-    def axis_names(self) -> List[str]:
-        """Return list of available axis names for PyMoDAQ."""
-        if hasattr(self, "_current_axes") and self._current_axes:
-            return self._current_axes
-        return self._axis_names
-
-    def init_hardware(self, controller=None):
+    def ini_stage(self, controller=None):
         """Initialize the ESP300 motion controller."""
         try:
             self.emit_status(ThreadCommand("show_splash", "Initializing ESP300..."))
 
             # Check for mock mode
-            if self.settings.child("connect_settings", "mock_mode").value():
+            if self.settings.child("connection_group", "mock_mode").value():
                 self.emit_status(ThreadCommand("close_splash"))
                 self.emit_status(
                     ThreadCommand("Update_Status", ["ESP300 in mock mode"])
@@ -426,9 +367,9 @@
                 return "ESP300 mock mode", True
 
             # Get connection parameters
-            port = self.settings.child("connect_settings", "com_port").value()
-            baud_rate = self.settings.child("connect_settings", "baud_rate").value()
-            timeout = self.settings.child("connect_settings", "timeout").value()
+            port = self.settings.child("connection_group", "serial_port").value()
+            baudrate = self.settings.child("connection_group", "baudrate").value()
+            timeout = self.settings.child("connection_group", "timeout").value()
 
             # Get axes configuration
             num_axes = self.settings.child("axes_config", "num_axes").value()
@@ -436,7 +377,7 @@
 
             # Create controller
             self.controller = ESP300Controller(
-                port=port, baud_rate=baud_rate, timeout=timeout, axes_config=axes_config
+                port=port, baudrate=baudrate, timeout=timeout, axes_config=axes_config
             )
 
             # Connect to device
@@ -496,10 +437,6 @@
                 self.controller.disconnect()
                 self.controller = None
             return error_msg, False
-
-    def ini_stage(self, controller=None):
-        """Alias for init_hardware to maintain PyMoDAQ compatibility."""
-        return self.init_hardware(controller)
 
     def _build_axes_config(self, num_axes: int) -> List[AxisConfig]:
         """Build axes configuration from settings."""
@@ -667,36 +604,32 @@
             else:
                 return 0.0
 
-    def move_abs(self, value: Union[float, List[float], DataActuator]):
+    def move_abs(self, position: Union[float, List[float], DataActuator]):
         """
         Move to absolute position(s).
 
         Parameters
         ----------
-        value : Union[float, List[float], DataActuator]
-            Target position(s). For DataActuator objects in multi-axis mode, use value.data[0]
+        position : Union[float, List[float], DataActuator]
+            Target position(s). For DataActuator objects in multi-axis mode, use position.data[0]
             to extract the numpy array (PyMoDAQ 5.x multi-axis pattern).
         """
         try:
             # Handle mock mode - simulate successful move
             if not self.controller:
                 # Extract target positions for mock mode response
-                if isinstance(value, DataActuator):
+                if isinstance(position, DataActuator):
                     if self.is_multiaxes:
-<<<<<<< HEAD
-                        target_positions_array = value.data[0]
-=======
                         target_positions_array = position.data[0]
->>>>>>> 8640b215
                         target_positions_list = (
                             target_positions_array.tolist()
                             if hasattr(target_positions_array, "tolist")
                             else list(target_positions_array)
                         )
                     else:
-                        target_positions_list = float(value.value())
+                        target_positions_list = float(position.value())
                 else:
-                    target_positions_list = value
+                    target_positions_list = position
 
                 self.emit_status(
                     ThreadCommand("Update_Status", ["ESP300 mock move completed"])
@@ -729,15 +662,10 @@
                 return
 
             # Extract numerical value(s) from DataActuator
-            if isinstance(value, DataActuator):
+            if isinstance(position, DataActuator):
                 if self.is_multiaxes:
-<<<<<<< HEAD
-                    # Multi-axis: value.data[0] is numpy array with multiple values
-                    target_positions_array = value.data[0]
-=======
                     # Multi-axis: position.data[0] is numpy array with multiple values
                     target_positions_array = position.data[0]
->>>>>>> 8640b215
                     target_positions_list = (
                         target_positions_array.tolist()
                         if hasattr(target_positions_array, "tolist")
@@ -745,10 +673,10 @@
                     )
                 else:
                     # Single axis: extract single value using proper PyMoDAQ 5.x pattern
-                    target_positions_list = float(value.value())
+                    target_positions_list = float(position.value())
             else:
                 # Fallback for direct numerical input (backward compatibility)
-                target_positions_list = value
+                target_positions_list = position
 
             if self.is_multiaxes:
                 if not isinstance(target_positions_list, (list, tuple, np.ndarray)):
@@ -776,13 +704,7 @@
                 if not axis:
                     raise RuntimeError("Axis 1 not available")
 
-                # target_positions_list should be a single float for single axis
-                position = (
-                    target_positions_list
-                    if isinstance(target_positions_list, (int, float))
-                    else target_positions_list[0]
-                )
-                if not axis.move_absolute(float(position)):
+                if not axis.move_absolute(float(target_positions_list)):
                     raise RuntimeError("Move command failed")
 
                 # Wait for motion if enabled
@@ -816,27 +738,22 @@
             self.emit_status(ThreadCommand("Update_Status", [f"Move error: {e}"]))
             self.settings.child("status_group", "last_error").setValue(str(e))
 
-    def move_rel(self, value: Union[float, List[float], DataActuator]):
+    def move_rel(self, position: Union[float, List[float], DataActuator]):
         """
         Move by relative distance(s).
 
         Parameters
         ----------
-        value : Union[float, List[float], DataActuator]
-            Relative move distance(s). For DataActuator objects in multi-axis mode, use value.data[0]
+        position : Union[float, List[float], DataActuator]
+            Relative move distance(s). For DataActuator objects in multi-axis mode, use position.data[0]
             to extract the numpy array (PyMoDAQ 5.x multi-axis pattern).
         """
         try:
             # Extract numerical value(s) from DataActuator
-            if isinstance(value, DataActuator):
+            if isinstance(position, DataActuator):
                 if self.is_multiaxes:
-<<<<<<< HEAD
-                    # Multi-axis: value.data[0] is numpy array with multiple values
-                    relative_moves_array = value.data[0]
-=======
                     # Multi-axis: position.data[0] is numpy array with multiple values
                     relative_moves_array = position.data[0]
->>>>>>> 8640b215
                     relative_moves_list = (
                         relative_moves_array.tolist()
                         if hasattr(relative_moves_array, "tolist")
@@ -844,10 +761,10 @@
                     )
                 else:
                     # Single axis: extract single value using proper PyMoDAQ 5.x pattern
-                    relative_moves_list = float(value.value())
+                    relative_moves_list = float(position.value())
             else:
                 # Fallback for direct numerical input (backward compatibility)
-                relative_moves_list = value
+                relative_moves_list = position
 
             # Get current positions and add relative moves
             current_positions = self.get_actuator_value()
@@ -871,18 +788,7 @@
                 )
                 self.move_abs(target_data)
             else:
-                # Handle single axis case - ensure we're working with scalar values
-                current_pos = (
-                    current_positions
-                    if isinstance(current_positions, (int, float))
-                    else current_positions[0]
-                )
-                relative_move = (
-                    relative_moves_list
-                    if isinstance(relative_moves_list, (int, float))
-                    else relative_moves_list[0]
-                )
-                target_position = current_pos + relative_move
+                target_position = current_positions + relative_moves_list
 
                 # Create DataActuator for target position
                 plugin_name = getattr(self, "title", self.__class__.__name__)
