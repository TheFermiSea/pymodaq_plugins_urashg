"""
URASHG Red Pitaya Power Stabilization Controller

This module provides comprehensive laser power stabilization capabilities for
wavelength-dependent polarimetry measurements using Red Pitaya STEMlab devices
with PyRPL library integration.

Features:
    - Hardware PID control for laser power stabilization
    - Wavelength-dependent power setpoint management
    - Real-time power monitoring and feedback
    - Thread-safe operation with PyMoDAQ integration
    - Comprehensive error handling and status reporting
    - Mock mode for development without hardware

Author: PyMoDAQ Plugin Development Team
License: MIT
"""

import logging
import threading
import time
from contextlib import contextmanager
from dataclasses import dataclass, field
from typing import Any, Callable, Dict, List, Optional, Tuple

import numpy as np

# Import PyRPL wrapper utilities
<<<<<<< HEAD
try:
    from ...utils import (
        PYRPL_WRAPPER_AVAILABLE,
        InputChannel,
        OutputChannel,
        PIDChannel,
        PIDConfiguration,
        PyRPLConnection,
        PyRPLManager,
        connect_redpitaya,
        disconnect_redpitaya,
        get_pyrpl_manager,
    )

    if not PYRPL_WRAPPER_AVAILABLE or PIDChannel is None:
        raise ImportError("PyRPL wrapper not available")
except ImportError:
    # PyRPL not available - provide mock constants
    from enum import Enum

    class MockPIDChannel(Enum):
        PID0 = "pid0"
        PID1 = "pid1"
        PID2 = "pid2"

    class MockInputChannel(Enum):
        IN1 = "in1"
        IN2 = "in2"

    class MockOutputChannel(Enum):
        OUT1 = "out1"
        OUT2 = "out2"

    PYRPL_WRAPPER_AVAILABLE = False
    PyRPLManager = None
    PyRPLConnection = None
    PIDChannel = MockPIDChannel
    InputChannel = MockInputChannel
    OutputChannel = MockOutputChannel
    PIDConfiguration = None
    get_pyrpl_manager = None
    connect_redpitaya = None
    disconnect_redpitaya = None
=======
from ...utils import (
    PYRPL_WRAPPER_AVAILABLE,
    InputChannel,
    OutputChannel,
    PIDChannel,
    PIDConfiguration,
    PyRPLConnection,
    PyRPLManager,
    connect_redpitaya,
    disconnect_redpitaya,
    get_pyrpl_manager,
)
>>>>>>> 8640b215

logger = logging.getLogger(__name__)


class PowerStabilizationError(Exception):
    """Power stabilization specific exception"""

    pass


class StabilizationState:
    """Enumeration of stabilization states"""

    IDLE = "idle"
    CONNECTING = "connecting"
    CONNECTED = "connected"
    STABILIZING = "stabilizing"
    ERROR = "error"
    DISCONNECTED = "disconnected"


@dataclass
class PowerTarget:
    """Power target definition for wavelength-dependent stabilization."""

    wavelength: float  # nm
    power_setpoint: float  # V (Red Pitaya voltage)
    tolerance: float = 0.001  # V (tolerance for power stability)
    timeout: float = 5.0  # s (timeout for reaching target)


@dataclass
class StabilizationConfiguration:
    """Configuration parameters for power stabilization."""

    # Connection parameters
    hostname: str = "rp-f08d6c.local"
    config_name: str = "urashg"
    connection_timeout: float = 10.0

    # PID parameters
    pid_channel: PIDChannel = PIDChannel.PID0
    input_channel: InputChannel = InputChannel.IN1  # Photodiode signal
    output_channel: OutputChannel = OutputChannel.OUT1  # Laser control

    # PID gains for power control
    p_gain: float = 0.1  # Proportional gain
    i_gain: float = 0.01  # Integral gain
    d_gain: float = 0.0  # Derivative gain (usually 0 for stability)

    # Safety limits
    min_power_setpoint: float = -1.0  # V
    max_power_setpoint: float = 1.0  # V

    # Monitoring parameters
    power_monitoring_rate: float = 10.0  # Hz
    stability_check_duration: float = 1.0  # s
    power_stability_threshold: float = 0.005  # V RMS

    # Mock mode
    mock_mode: bool = False


class PowerStabilizationController:
    """
    Comprehensive power stabilization controller for URASHG polarimetry measurements.

    This controller manages laser power stabilization during wavelength-dependent
    measurements by coordinating Red Pitaya PyRPL PID control with measurement
    workflows.

    Key Features:
    - Hardware PID control with microsecond response times
    - Wavelength-dependent power target management
    - Real-time power monitoring and stability assessment
    - Thread-safe operation for concurrent measurement workflows
    - Comprehensive error handling and recovery
    - Integration with URASHG measurement protocols

    Usage Example:
    ```python
    config = StabilizationConfiguration(
        hostname="rp-f08d6c.local",
        p_gain=0.1,
        i_gain=0.01
    )

    controller = PowerStabilizationController(config)

    # Connect and initialize
    success = controller.connect()
    if success:
        # Set power target for specific wavelength
        target = PowerTarget(wavelength=800.0, power_setpoint=0.5)
        controller.set_power_target(target)

        # Start stabilization
        controller.start_stabilization()

        # Monitor power during measurement
        power = controller.get_current_power()
        stability = controller.assess_power_stability()
    ```
    """

    def __init__(self, config: StabilizationConfiguration):
        """
        Initialize the power stabilization controller.

        Args:
            config: StabilizationConfiguration with all parameters
        """
        self.config = config
        self.state = StabilizationState.IDLE
        self.last_error: Optional[str] = None

        # PyRPL connection management
        self.pyrpl_manager: Optional[PyRPLManager] = None
        self.pyrpl_connection: Optional[PyRPLConnection] = None

        # Current power target and monitoring
        self.current_target: Optional[PowerTarget] = None
        self.power_history: List[Tuple[float, float]] = []  # (timestamp, power)
        self.stability_status: Dict[str, Any] = {}

        # Thread safety and monitoring
        self._lock = threading.RLock()
        self._monitoring_thread: Optional[threading.Thread] = None
        self._monitoring_active = False
        self._stop_monitoring = threading.Event()

        # Status callbacks
        self._status_callbacks: List[Callable] = []

        # Mock mode attributes
        self.mock_power = 0.0
        self.mock_setpoint = 0.0

        # Initialize PyRPL manager if available
        if PYRPL_WRAPPER_AVAILABLE:
            self.pyrpl_manager = get_pyrpl_manager()
        else:
            logger.warning("PyRPL wrapper not available - using mock mode")
            self.config.mock_mode = True

    @property
    def is_connected(self) -> bool:
        """Check if controller is connected to hardware."""
        with self._lock:
            if self.config.mock_mode:
                return self.state not in [
                    StabilizationState.IDLE,
                    StabilizationState.ERROR,
                ]
            else:
<<<<<<< HEAD
                # For real hardware, check actual PyRPL connection status
                return (
                    self._pyrpl_manager is not None
                    and self._pyrpl_manager.is_connected()
=======
                return (
                    self.pyrpl_connection is not None
                    and self.pyrpl_connection.is_connected
                    and self.state == StabilizationState.CONNECTED
>>>>>>> 8640b215
                )

    @property
    def is_stabilizing(self) -> bool:
        """Check if power stabilization is active."""
        with self._lock:
            return self.state == StabilizationState.STABILIZING

    def add_status_callback(self, callback: Callable[[str], None]):
        """Add a status update callback function."""
        with self._lock:
            self._status_callbacks.append(callback)

    def remove_status_callback(self, callback: Callable[[str], None]):
        """Remove a status update callback function."""
        with self._lock:
            if callback in self._status_callbacks:
                self._status_callbacks.remove(callback)

    def _emit_status(self, message: str, level: str = "info"):
        """Emit status message to all registered callbacks."""
        logger.log(getattr(logging, level.upper(), logging.INFO), message)
        with self._lock:
            for callback in self._status_callbacks:
                try:
                    callback(f"PowerStabilization: {message}")
                except Exception as e:
                    logger.error(f"Status callback error: {e}")

    def connect(self) -> bool:
        """
        Connect to Red Pitaya and initialize power stabilization.

        Returns:
            bool: True if connection successful
        """
        with self._lock:
            if self.is_connected:
                return True

            self.state = StabilizationState.CONNECTING
            self.last_error = None
            self._emit_status(f"Connecting to Red Pitaya at {self.config.hostname}")

            try:
                if self.config.mock_mode:
                    # Mock mode initialization
                    time.sleep(0.5)  # Simulate connection delay
                    self.state = StabilizationState.CONNECTED
                    self._emit_status("Connected to Red Pitaya (Mock Mode)")
                    return True

                else:
                    # Real hardware connection
                    if not PYRPL_WRAPPER_AVAILABLE:
                        raise PowerStabilizationError("PyRPL wrapper not available")

                    self.pyrpl_connection = self.pyrpl_manager.connect_device(
                        hostname=self.config.hostname,
                        config_name=self.config.config_name,
                        connection_timeout=self.config.connection_timeout,
                        status_callback=lambda cmd: self._emit_status(cmd.args[0]),
                    )

<<<<<<< HEAD
=======
                    if (
                        not self.pyrpl_connection
                        or not self.pyrpl_connection.is_connected
                    ):
                        raise PowerStabilizationError(
                            f"Failed to connect to {self.config.hostname}"
                        )

>>>>>>> 8640b215
                    # Configure PID controller for power stabilization
                    pid_config = PIDConfiguration(
                        setpoint=0.0,  # Will be set by power targets
                        p_gain=self.config.p_gain,
                        i_gain=self.config.i_gain,
                        d_gain=self.config.d_gain,
                        input_channel=self.config.input_channel,
                        output_channel=self.config.output_channel,
                        voltage_limit_min=self.config.min_power_setpoint,
                        voltage_limit_max=self.config.max_power_setpoint,
                        enabled=False,  # Will be enabled when stabilization starts
<<<<<<< HEAD
                    )

                    success = self.pyrpl_connection.configure_pid(
                        self.config.pid_channel, pid_config
                    )
=======
                    )

                    success = self.pyrpl_connection.configure_pid(
                        self.config.pid_channel, pid_config
                    )
                    if not success:
                        raise PowerStabilizationError(
                            f"Failed to configure PID {self.config.pid_channel.value}"
                        )
>>>>>>> 8640b215

                    self.state = StabilizationState.CONNECTED
                    self._emit_status(
                        f"Connected to Red Pitaya {self.config.hostname} - Power stabilization ready"
                    )
                    return True

            except Exception as e:
                error_msg = f"Connection failed: {str(e)}"
                self.last_error = error_msg
                self.state = StabilizationState.ERROR
                self._emit_status(error_msg, "error")
                return False

    def disconnect(self):
        """Disconnect from Red Pitaya and clean up resources."""
        with self._lock:
            if self.state == StabilizationState.IDLE:
                return

            try:
                # Stop any active stabilization
                if self.is_stabilizing:
                    self.stop_stabilization()

                # Disconnect from hardware
                if not self.config.mock_mode and self.pyrpl_connection:
                    # Disable PID before disconnecting
                    try:
                        self.pyrpl_connection.disable_pid(self.config.pid_channel)
                    except Exception as e:
                        logger.warning(f"Failed to disable PID before disconnect: {e}")

                    # Disconnect through manager
                    self.pyrpl_manager.disconnect_device(
                        self.config.hostname,
                        self.config.config_name,
                        status_callback=lambda cmd: self._emit_status(cmd.args[0]),
                    )

                self.pyrpl_connection = None
                self.state = StabilizationState.DISCONNECTED
                self._emit_status("Disconnected from Red Pitaya")

            except Exception as e:
                error_msg = f"Disconnect error: {str(e)}"
                self.last_error = error_msg
                self._emit_status(error_msg, "error")
                self.state = StabilizationState.ERROR

    def set_power_target(self, target: PowerTarget) -> bool:
        """
        Set the power target for stabilization.

        Args:
            target: PowerTarget with wavelength and setpoint information

        Returns:
            bool: True if target set successfully
        """
        with self._lock:
            if not self.is_connected:
                error_msg = "Cannot set power target: not connected"
                self._emit_status(error_msg, "error")
                return False

            # Validate target
            if not (
                self.config.min_power_setpoint
                <= target.power_setpoint
                <= self.config.max_power_setpoint
            ):
                error_msg = f"Power setpoint {target.power_setpoint}V outside limits"
                self._emit_status(error_msg, "error")
                return False

            try:
                self.current_target = target

                if self.config.mock_mode:
                    self.mock_setpoint = target.power_setpoint
                    self._emit_status(
                        f"Mock power target set: {target.wavelength}nm → {target.power_setpoint}V"
                    )
                    return True

                else:
                    # Set PID setpoint
<<<<<<< HEAD
                    success = self.pyrpl_connection.set_pid_setpoint()
=======
                    success = self.pyrpl_connection.set_pid_setpoint(
                        self.config.pid_channel, target.power_setpoint
                    )
>>>>>>> 8640b215

                    if success:
                        self._emit_status(
                            f"Power target set: λ={target.wavelength}nm, "
                            f"setpoint={target.power_setpoint}V, "
                            f"tolerance=±{target.tolerance}V"
                        )
                        return True
                    else:
                        error_msg = "Failed to set PID setpoint"
                        self._emit_status(error_msg, "error")
                        return False

            except Exception as e:
                error_msg = f"Error setting power target: {str(e)}"
                self.last_error = error_msg
                self._emit_status(error_msg, "error")
                return False

    def start_stabilization(self) -> bool:
        """
        Start power stabilization with the current target.

        Returns:
            bool: True if stabilization started successfully
        """
        with self._lock:
            if not self.is_connected:
                error_msg = "Cannot start stabilization: not connected"
                self._emit_status(error_msg, "error")
                return False

            if self.current_target is None:
                error_msg = "Cannot start stabilization: no power target set"
                self._emit_status(error_msg, "error")
                return False

            if self.is_stabilizing:
                self._emit_status("Stabilization already active")
                return True

            try:
                if not self.config.mock_mode:
                    # Enable PID controller
                    success = self.pyrpl_connection.enable_pid(self.config.pid_channel)
                    if not success:
                        error_msg = (
                            f"Failed to enable PID {self.config.pid_channel.value}"
                        )
                        self._emit_status(error_msg, "error")
                        return False

                # Start power monitoring
                self._start_power_monitoring()

                self.state = StabilizationState.STABILIZING
                self._emit_status(
                    f"Power stabilization started for λ={self.current_target.wavelength}nm, "
                    f"target={self.current_target.power_setpoint}V"
                )
                return True

            except Exception as e:
                error_msg = f"Error starting stabilization: {str(e)}"
                self.last_error = error_msg
                self._emit_status(error_msg, "error")
                return False

    def stop_stabilization(self):
        """Stop power stabilization and disable PID control."""
        with self._lock:
            if not self.is_stabilizing:
                return

            try:
                # Stop power monitoring
                self._stop_power_monitoring()

                if not self.config.mock_mode and self.pyrpl_connection:
                    # Disable PID controller
                    success = self.pyrpl_connection.disable_pid(self.config.pid_channel)
                    if not success:
                        logger.warning(
                            f"Failed to disable PID {self.config.pid_channel.value}"
                        )

                self.state = StabilizationState.CONNECTED
                self._emit_status("Power stabilization stopped")

            except Exception as e:
                error_msg = f"Error stopping stabilization: {str(e)}"
                self.last_error = error_msg
                self._emit_status(error_msg, "error")

    def get_current_power(self) -> Optional[float]:
        """
        Get the current laser power reading.

        Returns:
            Current power voltage or None if error
        """
        if not self.is_connected:
            return None

        try:
            if self.config.mock_mode:
                # Mock power reading with some noise and PID behavior
                if self.current_target:
                    error = self.mock_setpoint - self.mock_power
                    self.mock_power += 0.1 * error + np.random.normal(0, 0.001)
                return self.mock_power

            else:
                # Read actual voltage from Red Pitaya
                return self.pyrpl_connection.read_voltage(self.config.input_channel)

        except Exception as e:
            logger.error(f"Error reading power: {e}")
            return None

    def assess_power_stability(
        self, duration: Optional[float] = None
    ) -> Dict[str, Any]:
        """
        Assess current power stability based on recent history.

        Args:
            duration: Time window for stability assessment (uses config default if None)

        Returns:
            Dictionary with stability metrics
        """
        with self._lock:
            if duration is None:
                duration = self.config.stability_check_duration

            current_time = time.time()
            cutoff_time = current_time - duration

            # Filter recent power readings
            recent_readings = [
                power
                for timestamp, power in self.power_history
                if timestamp >= cutoff_time and power is not None
            ]

            if len(recent_readings) < 2:
                return {
                    "stable": False,
                    "reason": "insufficient_data",
                    "sample_count": len(recent_readings),
                    "rms_deviation": None,
                    "mean_power": None,
                }

            # Calculate stability metrics
            recent_powers = np.array(recent_readings)
            mean_power = np.mean(recent_powers)
<<<<<<< HEAD
            rms_deviation = np.sqrt(np.mean(np.square(recent_powers - mean_power)))
=======
            rms_deviation = np.sqrt(np.mean((recent_powers - mean_power) ** 2))
>>>>>>> 8640b215

            # Check if power is stable within threshold
            is_stable = rms_deviation <= self.config.power_stability_threshold

            # Check target compliance if available
            target_compliance = None
            if self.current_target:
                target_error = abs(mean_power - self.current_target.power_setpoint)
                target_compliance = target_error <= self.current_target.tolerance

            stability_result = {
                "stable": is_stable,
                "reason": "stable" if is_stable else "power_fluctuation",
                "sample_count": len(recent_readings),
                "duration": duration,
                "rms_deviation": rms_deviation,
                "mean_power": mean_power,
                "stability_threshold": self.config.power_stability_threshold,
                "target_compliance": target_compliance,
                "target_error": target_error if self.current_target else None,
            }

            self.stability_status = stability_result
            return stability_result

    def wait_for_stability(self, timeout: Optional[float] = None) -> bool:
        """
        Wait for power to stabilize within target tolerance.

        Args:
            timeout: Maximum time to wait (uses target timeout if None)

        Returns:
            bool: True if power stabilized within timeout
        """
        if not self.is_stabilizing or not self.current_target:
            return False

        max_wait = timeout or self.current_target.timeout
        start_time = time.time()

        self._emit_status(f"Waiting for power stability (timeout: {max_wait}s)")

        while time.time() - start_time < max_wait:
            stability = self.assess_power_stability()

<<<<<<< HEAD
            return True
=======
            if stability["stable"] and stability.get("target_compliance", False):
                self._emit_status(
                    f"Power stabilized in {time.time() - start_time:.1f}s"
                )
                return True
>>>>>>> 8640b215

            time.sleep(0.1)  # Check every 100ms

        self._emit_status(f"Power stability timeout after {max_wait}s", "warning")
        return False

    def _start_power_monitoring(self):
        """Start background power monitoring thread."""
        if self._monitoring_active:
            return

        self._monitoring_active = True
        self._stop_monitoring.clear()
        self.power_history.clear()

        self._monitoring_thread = threading.Thread(
            target=self._power_monitoring_loop, name="PowerMonitoring", daemon=True
        )
        self._monitoring_thread.start()

    def _stop_power_monitoring(self):
        """Stop background power monitoring thread."""
        if not self._monitoring_active:
            return

        self._monitoring_active = False
        self._stop_monitoring.set()

        if self._monitoring_thread and self._monitoring_thread.is_alive():
            self._monitoring_thread.join(timeout=1.0)
            if self._monitoring_thread.is_alive():
                logger.warning("Power monitoring thread did not stop cleanly")

    def _power_monitoring_loop(self):
        """Background loop for continuous power monitoring."""
        monitor_interval = 1.0 / self.config.power_monitoring_rate
<<<<<<< HEAD
=======

        while self._monitoring_active and not self._stop_monitoring.wait(
            monitor_interval
        ):
            try:
                current_power = self.get_current_power()
                current_time = time.time()

                with self._lock:
                    # Store power reading with timestamp
                    self.power_history.append((current_time, current_power))

                    # Limit history size (keep last 10 minutes)
                    max_history_time = 600  # seconds
                    cutoff_time = current_time - max_history_time
                    self.power_history = [
                        (t, p) for t, p in self.power_history if t >= cutoff_time
                    ]
>>>>>>> 8640b215

        try:
            current_power = self.get_current_power()
            current_time = time.time()

            with self._lock:
                # Store power reading with timestamp
                self.power_history.append((current_time, current_power))

                # Limit history size (keep last 10 minutes)
                max_history_time = 600  # seconds
                cutoff_time = current_time - max_history_time
                self.power_history = [
                    (t, p) for t, p in self.power_history if t >= cutoff_time
                ]

        except Exception as e:
            logger.error(f"Power monitoring error: {e}")
            time.sleep(1.0)  # Wait before retry

    def get_status(self) -> Dict[str, Any]:
        """
        Get comprehensive status information.

        Returns:
            Dictionary with current status
        """
        with self._lock:
            current_power = self.get_current_power()
<<<<<<< HEAD
=======
            stability = (
                self.assess_power_stability() if len(self.power_history) > 1 else {}
            )
>>>>>>> 8640b215

            return {
                "state": self.state,
                "connected": self.is_connected,
                "stabilizing": self.is_stabilizing,
                "mock_mode": self.config.mock_mode,
                "hostname": self.config.hostname,
                "last_error": self.last_error,
                "current_power": current_power,
                "current_target": (
                    {
                        "wavelength": self.current_target.wavelength,
                        "setpoint": self.current_target.power_setpoint,
                        "tolerance": self.current_target.tolerance,
                    }
                    if self.current_target
                    else None
                ),
<<<<<<< HEAD
                "stability": self.assess_power_stability(),
=======
                "stability": stability,
>>>>>>> 8640b215
                "monitoring_active": self._monitoring_active,
                "history_size": len(self.power_history),
                "pid_channel": self.config.pid_channel.value,
                "pid_gains": {
                    "p": self.config.p_gain,
                    "i": self.config.i_gain,
                    "d": self.config.d_gain,
                },
            }

    @contextmanager
    def power_stabilization_context(
        self, target: PowerTarget, wait_for_stability: bool = True
    ):
        """
        Context manager for power stabilization during measurements.

        Usage:
            with controller.power_stabilization_context(target) as stabilized:
                if stabilized:
                    # Perform measurement with stable power
                    pass
        """
        success = False
        try:
            # Set target and start stabilization
            if self.set_power_target(target):
                if self.start_stabilization():
                    # Wait for stability if requested
                    if not wait_for_stability or self.wait_for_stability():
                        success = True

            yield success

        finally:
            # Always stop stabilization when context exits
            if self.is_stabilizing:
                self.stop_stabilization()

    def __enter__(self):
        """Context manager entry - connect to hardware."""
        if not self.connect():
            raise PowerStabilizationError("Failed to connect to Red Pitaya")
        return self

    def __exit__(self, exc_type, exc_val, exc_tb):
        """Context manager exit - disconnect from hardware."""
        self.disconnect()


# Convenience functions for compatibility
class RedPitayaController(PowerStabilizationController):
    """Legacy compatibility class."""

    def __init__(self, ip_address="rp-f08d6c.local"):
        """Initialize with legacy interface."""
        config = StabilizationConfiguration(hostname=ip_address)
        super().__init__(config)
        self.ip_address = ip_address
        self.connected = False

    def connect(self):
        """Legacy connect method."""
        success = super().connect()
        self.connected = success
        return success

    def disconnect(self):
        """Legacy disconnect method."""
        super().disconnect()
        self.connected = False

    def set_pid_parameters(self, kp=0.1, ki=0.01, kd=0.001):
        """Legacy PID parameter setting."""
        if not self.is_connected:
            raise PowerStabilizationError("Not connected")

        # Update configuration
        self.config.p_gain = kp
        self.config.i_gain = ki
        self.config.d_gain = kd

        # Reconfigure if active
        if not self.config.mock_mode and self.pyrpl_connection:
            pid_config = PIDConfiguration(
                setpoint=0.0,
                p_gain=kp,
                i_gain=ki,
                d_gain=kd,
                input_channel=self.config.input_channel,
                output_channel=self.config.output_channel,
                voltage_limit_min=self.config.min_power_setpoint,
                voltage_limit_max=self.config.max_power_setpoint,
                enabled=self.is_stabilizing,
<<<<<<< HEAD
=======
            )
            return self.pyrpl_connection.configure_pid(
                self.config.pid_channel, pid_config
>>>>>>> 8640b215
            )

        return True

    def get_error_signal(self):
        """Legacy error signal reading."""
        if not self.is_connected:
            raise PowerStabilizationError("Not connected")

        current_power = self.get_current_power()
        if current_power is None or not self.current_target:
            return 0.0

        return self.current_target.power_setpoint - current_power


# Maintain backward compatibility
RedPitayaError = PowerStabilizationError<|MERGE_RESOLUTION|>--- conflicted
+++ resolved
@@ -13,7 +13,7 @@
     - Comprehensive error handling and status reporting
     - Mock mode for development without hardware
 
-Author: PyMoDAQ Plugin Development Team
+Author: Claude Code
 License: MIT
 """
 
@@ -27,51 +27,6 @@
 import numpy as np
 
 # Import PyRPL wrapper utilities
-<<<<<<< HEAD
-try:
-    from ...utils import (
-        PYRPL_WRAPPER_AVAILABLE,
-        InputChannel,
-        OutputChannel,
-        PIDChannel,
-        PIDConfiguration,
-        PyRPLConnection,
-        PyRPLManager,
-        connect_redpitaya,
-        disconnect_redpitaya,
-        get_pyrpl_manager,
-    )
-
-    if not PYRPL_WRAPPER_AVAILABLE or PIDChannel is None:
-        raise ImportError("PyRPL wrapper not available")
-except ImportError:
-    # PyRPL not available - provide mock constants
-    from enum import Enum
-
-    class MockPIDChannel(Enum):
-        PID0 = "pid0"
-        PID1 = "pid1"
-        PID2 = "pid2"
-
-    class MockInputChannel(Enum):
-        IN1 = "in1"
-        IN2 = "in2"
-
-    class MockOutputChannel(Enum):
-        OUT1 = "out1"
-        OUT2 = "out2"
-
-    PYRPL_WRAPPER_AVAILABLE = False
-    PyRPLManager = None
-    PyRPLConnection = None
-    PIDChannel = MockPIDChannel
-    InputChannel = MockInputChannel
-    OutputChannel = MockOutputChannel
-    PIDConfiguration = None
-    get_pyrpl_manager = None
-    connect_redpitaya = None
-    disconnect_redpitaya = None
-=======
 from ...utils import (
     PYRPL_WRAPPER_AVAILABLE,
     InputChannel,
@@ -84,7 +39,6 @@
     disconnect_redpitaya,
     get_pyrpl_manager,
 )
->>>>>>> 8640b215
 
 logger = logging.getLogger(__name__)
 
@@ -240,17 +194,10 @@
                     StabilizationState.ERROR,
                 ]
             else:
-<<<<<<< HEAD
-                # For real hardware, check actual PyRPL connection status
-                return (
-                    self._pyrpl_manager is not None
-                    and self._pyrpl_manager.is_connected()
-=======
                 return (
                     self.pyrpl_connection is not None
                     and self.pyrpl_connection.is_connected
                     and self.state == StabilizationState.CONNECTED
->>>>>>> 8640b215
                 )
 
     @property
@@ -315,8 +262,6 @@
                         status_callback=lambda cmd: self._emit_status(cmd.args[0]),
                     )
 
-<<<<<<< HEAD
-=======
                     if (
                         not self.pyrpl_connection
                         or not self.pyrpl_connection.is_connected
@@ -325,7 +270,6 @@
                             f"Failed to connect to {self.config.hostname}"
                         )
 
->>>>>>> 8640b215
                     # Configure PID controller for power stabilization
                     pid_config = PIDConfiguration(
                         setpoint=0.0,  # Will be set by power targets
@@ -337,13 +281,6 @@
                         voltage_limit_min=self.config.min_power_setpoint,
                         voltage_limit_max=self.config.max_power_setpoint,
                         enabled=False,  # Will be enabled when stabilization starts
-<<<<<<< HEAD
-                    )
-
-                    success = self.pyrpl_connection.configure_pid(
-                        self.config.pid_channel, pid_config
-                    )
-=======
                     )
 
                     success = self.pyrpl_connection.configure_pid(
@@ -353,7 +290,6 @@
                         raise PowerStabilizationError(
                             f"Failed to configure PID {self.config.pid_channel.value}"
                         )
->>>>>>> 8640b215
 
                     self.state = StabilizationState.CONNECTED
                     self._emit_status(
@@ -442,13 +378,9 @@
 
                 else:
                     # Set PID setpoint
-<<<<<<< HEAD
-                    success = self.pyrpl_connection.set_pid_setpoint()
-=======
                     success = self.pyrpl_connection.set_pid_setpoint(
                         self.config.pid_channel, target.power_setpoint
                     )
->>>>>>> 8640b215
 
                     if success:
                         self._emit_status(
@@ -607,11 +539,7 @@
             # Calculate stability metrics
             recent_powers = np.array(recent_readings)
             mean_power = np.mean(recent_powers)
-<<<<<<< HEAD
-            rms_deviation = np.sqrt(np.mean(np.square(recent_powers - mean_power)))
-=======
             rms_deviation = np.sqrt(np.mean((recent_powers - mean_power) ** 2))
->>>>>>> 8640b215
 
             # Check if power is stable within threshold
             is_stable = rms_deviation <= self.config.power_stability_threshold
@@ -658,15 +586,11 @@
         while time.time() - start_time < max_wait:
             stability = self.assess_power_stability()
 
-<<<<<<< HEAD
-            return True
-=======
             if stability["stable"] and stability.get("target_compliance", False):
                 self._emit_status(
                     f"Power stabilized in {time.time() - start_time:.1f}s"
                 )
                 return True
->>>>>>> 8640b215
 
             time.sleep(0.1)  # Check every 100ms
 
@@ -703,8 +627,6 @@
     def _power_monitoring_loop(self):
         """Background loop for continuous power monitoring."""
         monitor_interval = 1.0 / self.config.power_monitoring_rate
-<<<<<<< HEAD
-=======
 
         while self._monitoring_active and not self._stop_monitoring.wait(
             monitor_interval
@@ -723,26 +645,10 @@
                     self.power_history = [
                         (t, p) for t, p in self.power_history if t >= cutoff_time
                     ]
->>>>>>> 8640b215
-
-        try:
-            current_power = self.get_current_power()
-            current_time = time.time()
-
-            with self._lock:
-                # Store power reading with timestamp
-                self.power_history.append((current_time, current_power))
-
-                # Limit history size (keep last 10 minutes)
-                max_history_time = 600  # seconds
-                cutoff_time = current_time - max_history_time
-                self.power_history = [
-                    (t, p) for t, p in self.power_history if t >= cutoff_time
-                ]
-
-        except Exception as e:
-            logger.error(f"Power monitoring error: {e}")
-            time.sleep(1.0)  # Wait before retry
+
+            except Exception as e:
+                logger.error(f"Power monitoring error: {e}")
+                time.sleep(1.0)  # Wait before retry
 
     def get_status(self) -> Dict[str, Any]:
         """
@@ -753,12 +659,9 @@
         """
         with self._lock:
             current_power = self.get_current_power()
-<<<<<<< HEAD
-=======
             stability = (
                 self.assess_power_stability() if len(self.power_history) > 1 else {}
             )
->>>>>>> 8640b215
 
             return {
                 "state": self.state,
@@ -777,11 +680,7 @@
                     if self.current_target
                     else None
                 ),
-<<<<<<< HEAD
-                "stability": self.assess_power_stability(),
-=======
                 "stability": stability,
->>>>>>> 8640b215
                 "monitoring_active": self._monitoring_active,
                 "history_size": len(self.power_history),
                 "pid_channel": self.config.pid_channel.value,
@@ -876,12 +775,9 @@
                 voltage_limit_min=self.config.min_power_setpoint,
                 voltage_limit_max=self.config.max_power_setpoint,
                 enabled=self.is_stabilizing,
-<<<<<<< HEAD
-=======
             )
             return self.pyrpl_connection.configure_pid(
                 self.config.pid_channel, pid_config
->>>>>>> 8640b215
             )
 
         return True
