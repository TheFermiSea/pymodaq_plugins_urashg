--- conflicted
+++ resolved
@@ -1,11 +1,6 @@
 import numpy as np
-from pymodaq.control_modules.viewer_utility_classes import (
-    DAQ_Viewer_base,
-    comon_parameters,
-)
+from pymodaq.control_modules.viewer_utility_classes import DAQ_Viewer_base
 from pymodaq.utils.daq_utils import ThreadCommand
-<<<<<<< HEAD
-=======
 from pymodaq.utils.parameter import Parameter
 
 try:
@@ -13,24 +8,16 @@
 except ImportError:
     # PyMoDAQ 5.x compatibility
     from pymodaq.utils.daq_utils import ThreadCommand as ThreadStatusViewer
->>>>>>> 8640b215
 
 # Removed unused imports: get_param_path, iter_children
-from pymodaq.utils.data import Axis, DataToExport, DataWithAxes
-from pymodaq.utils.logger import get_module_name, set_logger
-from pymodaq.utils.parameter import Parameter
-from pymodaq_data import DataSource
-
-logger = set_logger(get_module_name(__file__))
+from pymodaq_data.data import Axis, DataSource, DataToExport, DataWithAxes
 
 # Try to import PyVCAM and handle the case where it's not installed
 try:
+    import pyvcam
     from pyvcam import pvc
     from pyvcam.camera import Camera
-<<<<<<< HEAD
-=======
     from pyvcam.constants import CLEAR_NEVER, CLEAR_PRE_SEQUENCE, EXT_TRIG_INTERNAL
->>>>>>> 8640b215
 
     PYVCAM_AVAILABLE = True
 except ImportError as e:
@@ -60,6 +47,7 @@
 class DAQ_2DViewer_PrimeBSI(DAQ_Viewer_base):
     """
     PyMoDAQ Plugin for Photometrics Prime BSI and other PVCAM-compatible cameras.
+
     This plugin interfaces with the camera using the official PyVCAM library.
     It supports:
     - Live acquisition and single-shot captures.
@@ -68,43 +56,7 @@
     - Dynamic ROI selection and on-the-fly intensity integration for 0D data export.
     """
 
-    params = comon_parameters + [
-        # Settings group with multiaxes (required by PyMoDAQ)
-        {
-            "title": "Settings",
-            "name": "Settings",
-            "type": "group",
-            "children": [
-                {
-                    "title": "Multi-axes",
-                    "name": "multiaxes",
-                    "type": "group",
-                    "children": [
-                        {
-                            "title": "Is Multi-axes:",
-                            "name": "is_multiaxes",
-                            "type": "bool",
-                            "value": False,
-                            "readonly": True,
-                        },
-                        {
-                            "title": "Status:",
-                            "name": "multi_status",
-                            "type": "list",
-                            "value": "Single",
-                            "values": ["Single"],
-                            "readonly": True,
-                        },
-                    ],
-                },
-                {
-                    "title": "Mock Mode:",
-                    "name": "mock_mode",
-                    "type": "bool",
-                    "value": True,
-                },
-            ],
-        },
+    params = [
         {
             "title": "Camera Settings",
             "name": "camera_settings",
@@ -204,6 +156,7 @@
 
     # PyMoDAQ 5 handles common parameters differently
     # Common parameters are automatically added by the base class
+
     def __init__(self, parent=None, params_state=None):
         super().__init__(parent, params_state)
         self.camera: Camera = None
@@ -215,37 +168,7 @@
         Initializes the camera connection and populates the GUI with all camera-specific parameters.
         """
         self.status.update(msg="Initializing Camera...", busy=True)
-        # Check if mock mode is enabled
-        mock_mode = self.settings.child("Settings", "mock_mode").value()
         try:
-<<<<<<< HEAD
-            if mock_mode:
-                # Initialize mock camera
-                self.camera = self._create_mock_camera()
-                self.status.update(msg="Mock Camera Initialized.", busy=False)
-                # Update camera parameters for mock mode
-                self.update_camera_params()
-                self.initialized = True
-                return self.status
-            else:
-                # Ensure clean PVCAM state - safely uninitialize if needed
-                try:
-                    if pvc.get_cam_total() >= 0:  # Check if already initialized
-                        pvc.uninit_pvcam()
-                except:
-                    pass  # PVCAM not initialized or other state issues
-                # Fresh initialization
-                pvc.init_pvcam()
-                # Check camera availability
-                total_cams = pvc.get_cam_total()
-                if total_cams == 0:
-                    raise RuntimeError("No cameras found by PVCAM")
-                cameras = list(Camera.detect_camera())
-                if len(cameras) == 0:
-                    raise RuntimeError(
-                        "No cameras detected by PyVCAM Camera.detect_camera()"
-                    )
-=======
             # Ensure clean PVCAM state
             # Ensure clean PVCAM state - safely uninitialize if needed
             try:
@@ -267,24 +190,17 @@
                 raise RuntimeError(
                     "No cameras detected by PyVCAM Camera.detect_camera()"
                 )
->>>>>>> 8640b215
-
-                self.camera = cameras[0]  # Use first camera
-                self.camera.open()
-                self.status.update(
-                    msg=f"Camera {self.camera.name} Initialized.", busy=False
-                )
+
+            self.camera = cameras[0]  # Use first camera
+            self.camera.open()
 
             self.update_camera_params()
-
-            # Only populate advanced params if not in mock mode or if camera has the necessary attributes
-            try:
-                if not mock_mode:
-                    self.populate_advanced_params()
-                    self.populate_post_processing_params()
-            except Exception as e:
-                logger.warning(f"Could not populate advanced parameters: {e}")
-
+            self.populate_advanced_params()
+            self.populate_post_processing_params()
+
+            self.status.update(
+                msg=f"Camera {self.camera.name} Initialized.", busy=False
+            )
             self.initialized = True
             return self.status
 
@@ -294,201 +210,10 @@
             self.initialized = False
             return self.status
 
-    def _create_mock_camera(self):
-        """Create a mock camera for testing purposes."""
-
-        class MockROI:
-            def __init__(self):
-                self.s1 = 0
-                self.s2 = 2047
-                self.p1 = 0
-                self.p2 = 2047
-                self.shape = (2048, 2048)
-
-        class MockCamera:
-            def __init__(self):
-                self.name = "Mock Prime BSI Camera"
-                self.sensor_size = (2048, 2048)
-                self.is_open = True
-                self.temp = -20.0
-                self.temp_setpoint = -20
-
-                # PyVCAM-compatible attributes
-                self.readout_ports = {"Port 1": 0, "Port 2": 1}
-                self.readout_port = 0
-                self.speed = 0
-                self.gain = 1
-                self.gain_name = "Full well"
-
-                # Exposure and trigger modes
-                self.exp_mode = 1792
-                self.exp_modes = {"Internal": 1792, "External": 2304}
-                self.clear_mode = 0
-                self.clear_modes = {"Auto": 0, "Never": 1}
-
-                # Port speed gain table structure
-                self.port_speed_gain_table = {
-                    "Port 1": {
-                        "Speed_0": {
-                            "speed_index": 0,
-                            "pixel_time": 5,
-                            "bit_depth": 11,
-                            "Full well": {"gain_index": 1},
-                            "Balanced": {"gain_index": 2},
-                        }
-                    }
-                }
-
-                # ROI structure
-                self.rois = [MockROI()]
-                self.exp_time = 100
-
-            def open(self):
-                self.is_open = True
-
-            def close(self):
-                self.is_open = False
-
-            def get_frame(self, exp_time=100, clear_mode=None, trigger_mode=None):
-                import numpy as np
-
-                if exp_time:
-                    self.exp_time = exp_time
-                # Return mock image data that matches the ROI shape
-                return np.random.randint(
-                    0, 4096, self.sensor_size[0] * self.sensor_size[1], dtype=np.uint16
-                )
-
-            def start_live(self, exp_time=100):
-                pass
-
-            def stop_live(self):
-                pass
-
-            def poll_frame(self):
-                return {"pixel_data": self.get_frame()}
-
-        return MockCamera()
-
     def update_camera_params(self):
         """
         Queries the connected camera for its primary capabilities and updates the main settings panel.
         """
-<<<<<<< HEAD
-        if self.camera is None:
-            return
-
-        try:
-            self.settings.child("camera_settings", "camera_name").setValue(
-                self.camera.name
-            )
-            sensor_size = f"{self.camera.sensor_size[0]} x {self.camera.sensor_size[1]}"
-            self.settings.child("camera_settings", "sensor_size").setValue(sensor_size)
-
-            # Set readout port limits
-            if hasattr(self.camera, "readout_ports") and self.camera.readout_ports:
-                readout_port_names = list(self.camera.readout_ports.keys())
-                self.settings.child("camera_settings", "readout_port").setLimits(
-                    readout_port_names
-                )
-
-                # Get available speeds from current port
-                current_port = self.camera.readout_port
-                port_name = list(self.camera.readout_ports.keys())[
-                    list(self.camera.readout_ports.values()).index(current_port)
-                ]
-                if (
-                    hasattr(self.camera, "port_speed_gain_table")
-                    and port_name in self.camera.port_speed_gain_table
-                ):
-                    port_info = self.camera.port_speed_gain_table[port_name]
-                    speed_names = [
-                        k for k in port_info.keys() if k.startswith("Speed_")
-                    ]
-                    self.settings.child("camera_settings", "speed_index").setLimits(
-                        speed_names
-                    )
-
-                    # Get available gains for current speed
-                    current_speed_name = f"Speed_{self.camera.speed}"
-                    if current_speed_name in port_info:
-                        speed_info = port_info[current_speed_name]
-                        gain_names = [
-                            k
-                            for k in speed_info.keys()
-                            if k
-                            not in [
-                                "speed_index",
-                                "pixel_time",
-                                "bit_depth",
-                                "gain_range",
-                            ]
-                        ]
-                        self.settings.child("camera_settings", "gain").setLimits(
-                            gain_names
-                        )
-
-            # Set trigger and clear mode limits
-            if hasattr(self.camera, "exp_modes") and self.camera.exp_modes:
-                self.settings.child("camera_settings", "trigger_mode").setLimits(
-                    list(self.camera.exp_modes.keys())
-                )
-            if hasattr(self.camera, "clear_modes") and self.camera.clear_modes:
-                self.settings.child("camera_settings", "clear_mode").setLimits(
-                    list(self.camera.clear_modes.keys())
-                )
-
-            # Set current values
-            if hasattr(self.camera, "readout_port"):
-                port_name = list(self.camera.readout_ports.keys())[
-                    list(self.camera.readout_ports.values()).index(
-                        self.camera.readout_port
-                    )
-                ]
-                self.settings.child("camera_settings", "readout_port").setValue(
-                    port_name
-                )
-
-            if hasattr(self.camera, "speed"):
-                self.settings.child("camera_settings", "speed_index").setValue(
-                    f"Speed_{self.camera.speed}"
-                )
-
-            if hasattr(self.camera, "gain_name"):
-                self.settings.child("camera_settings", "gain").setValue(
-                    self.camera.gain_name
-                )
-
-            if hasattr(self.camera, "exp_mode") and hasattr(self.camera, "exp_modes"):
-                for mode_name, mode_value in self.camera.exp_modes.items():
-                    if mode_value == self.camera.exp_mode:
-                        self.settings.child("camera_settings", "trigger_mode").setValue(
-                            mode_name
-                        )
-                        break
-
-            if hasattr(self.camera, "clear_mode") and hasattr(
-                self.camera, "clear_modes"
-            ):
-                for mode_name, mode_value in self.camera.clear_modes.items():
-                    if mode_value == self.camera.clear_mode:
-                        self.settings.child("camera_settings", "clear_mode").setValue(
-                            mode_name
-                        )
-                        break
-
-            if hasattr(self.camera, "temp_setpoint"):
-                self.settings.child("camera_settings", "temperature_setpoint").setValue(
-                    self.camera.temp_setpoint
-                )
-
-            self.x_axis = self.get_xaxis()
-            self.y_axis = self.get_yaxis()
-
-        except Exception as e:
-            logger.error(f"Error updating camera parameters: {e}")
-            # Continue with basic initialization even if parameter update fails
-=======
         self.settings.child("camera_settings", "camera_name").setValue(self.camera.name)
         sensor_size = f"{self.camera.sensor_size[0]} x {self.camera.sensor_size[1]}"
         self.settings.child("camera_settings", "sensor_size").setValue(sensor_size)
@@ -544,7 +269,6 @@
 
         self.x_axis = self.get_xaxis()
         self.y_axis = self.get_yaxis()
->>>>>>> 8640b215
 
     def _create_param_from_feature(self, feature, is_post_processing=False):
         """Helper function to create a PyMoDAQ Parameter from a PyVCAM feature dictionary."""
@@ -659,23 +383,9 @@
 
     def close(self):
         """Closes the camera connection and uninitializes the PVCAM library."""
-        try:
-            if (
-                self.camera is not None
-                and hasattr(self.camera, "is_open")
-                and self.camera.is_open
-            ):
-                self.camera.close()
-        except Exception as e:
-            logger.warning(f"Error closing camera: {e}")
-
-        # Only uninitialize PVCAM if it's available and we're not in mock mode
-        try:
-            mock_mode = self.settings.child("Settings", "mock_mode").value()
-            if not mock_mode and PYVCAM_AVAILABLE:
-                pvc.uninit_pvcam()
-        except Exception as e:
-            logger.warning(f"Error uninitializing PVCAM: {e}")
+        if self.camera is not None and self.camera.is_open:
+            self.camera.close()
+        pvc.uninit_pvcam()
 
     def commit_settings(self, param: Parameter):
         """Applies a changed setting to the camera hardware."""
@@ -761,25 +471,13 @@
         Performs ROI integration if enabled.
         """
         try:
-            if self.camera is None:
-                self.status.update(etat="Error", txt="Camera not initialized")
-                return
-
             self.settings.child("camera_settings", "temperature").setValue(
                 self.camera.temp
             )
 
             frame = self.camera.get_frame(
                 exp_time=self.settings.child("camera_settings", "exposure").value()
-            )
-
-            # Handle mock camera that doesn't have rois
-            if hasattr(self.camera, "rois") and self.camera.rois:
-                frame = frame.reshape(self.camera.rois[0].shape)
-            else:
-                # For mock camera, ensure proper 2D shape
-                if len(frame.shape) != 2:
-                    frame = frame.reshape(self.camera.sensor_size)
+            ).reshape(self.camera.rois[0].shape)
 
             # PyMoDAQ 5.0+ data structure
             dwa_2d = DataWithAxes(
