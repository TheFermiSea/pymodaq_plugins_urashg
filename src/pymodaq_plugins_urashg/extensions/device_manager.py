--- conflicted
+++ resolved
@@ -1,34 +1,13 @@
 # -*- coding: utf-8 -*-
 """
-Minimal Device Manager Stub for Test Compatibility
-
-This file provides a minimal stub implementation to maintain compatibility with
-existing tests while using PyMoDAQ's extension-based architecture.
-
-The original device_manager.py was removed as it was causing conflicts with
-PyMoDAQ's plugin architecture. This stub provides the minimal interface
-required by tests while encouraging migration to the extension-based approach.
-
-For production use, device coordination should be handled through:
-- pymodaq_plugins_urashg.extensions.urashg_microscopy_extension
-- PyMoDAQ's dashboard.modules_manager
-- Standard PyMoDAQ plugin interfaces
+Device Manager for μRASHG Extension
+
+This module provides centralized device management and coordination for the
+μRASHG microscopy extension. It handles discovery, validation, and coordinated
+control of all hardware devices through PyMoDAQ's dashboard framework.
 """
 
 import logging
-<<<<<<< HEAD
-from enum import Enum
-from typing import Any, Dict, List, Optional
-
-from qtpy.QtCore import QMetaObject, QObject, Qt, Signal
-
-logger = logging.getLogger(__name__)
-
-
-class DeviceStatus(Enum):
-    """Device status enumeration for compatibility."""
-
-=======
 import time
 from enum import Enum
 from typing import Any, Dict, List, Optional, Tuple
@@ -45,32 +24,41 @@
     """Device status enumeration."""
 
     UNKNOWN = "unknown"
->>>>>>> 8640b215
     DISCONNECTED = "disconnected"
     CONNECTING = "connecting"
     CONNECTED = "connected"
     READY = "ready"
+    ERROR = "error"
     BUSY = "busy"
-    ERROR = "error"
+
+
+class DeviceInfo:
+    """Information about a device."""
+
+    def __init__(self, name: str, device_type: str, module_name: str = None):
+        self.name = name
+        self.device_type = device_type  # 'move' or 'viewer'
+        self.module_name = module_name
+        self.status = DeviceStatus.UNKNOWN
+        self.last_error = None
+        self.last_update = time.time()
+        self.capabilities = {}
+
+    def update_status(self, status: DeviceStatus, error_msg: str = None):
+        """Update device status and error information."""
+        self.status = status
+        self.last_error = error_msg
+        self.last_update = time.time()
 
 
 class URASHGDeviceManager(QObject):
     """
-    Minimal device manager stub for test compatibility.
-
-    This is a compatibility layer only. For production use, migrate to
-    URASHGMicroscopyExtension which follows PyMoDAQ standards.
+    Centralized device management for μRASHG Extension.
+
+    Handles discovery, validation, and coordinated control of all hardware
+    devices required for μRASHG measurements through PyMoDAQ's dashboard.
     """
 
-<<<<<<< HEAD
-    # Required signals for test compatibility
-    device_status_changed = Signal(str, str)
-    device_error_occurred = Signal(str, str)
-    all_devices_ready = Signal()
-    device_data_updated = Signal(str, object)
-
-    def __init__(self, dashboard=None):
-=======
     # Signals for device status updates
     device_status_changed = Signal(str, str)  # device_name, status
     device_error = Signal(str, str)  # device_name, error_message
@@ -117,86 +105,9 @@
         Args:
             dashboard: PyMoDAQ dashboard instance
         """
->>>>>>> 8640b215
         super().__init__()
-        logger.warning(
-            "URASHGDeviceManager is a compatibility stub only. "
-            "Use URASHGMicroscopyExtension for production applications."
-        )
-
-        # Store dashboard reference
+
         self.dashboard = dashboard
-<<<<<<< HEAD
-
-        # Basic attributes for test compatibility
-        self.devices: Dict[str, Any] = {}
-        self.device_status: Dict[str, DeviceStatus] = {}
-        self.supported_devices: List[str] = [
-            "MaiTai",
-            "Elliptec",
-            "ESP300",
-            "PrimeBSI",
-            "Newport1830C",
-        ]
-
-        # Initialize all devices as disconnected
-        for device in self.supported_devices:
-            self.device_status[device] = DeviceStatus.DISCONNECTED
-
-    def register_device(self, device_name: str, device_instance: Any) -> bool:
-        """Register a device (compatibility method)."""
-        if device_name in self.supported_devices:
-            self.devices[device_name] = device_instance
-            self.device_status[device_name] = DeviceStatus.CONNECTED
-            self.device_status_changed.emit(device_name, "connected")
-            return True
-        return False
-
-    def unregister_device(self, device_name: str) -> bool:
-        """Unregister a device (compatibility method)."""
-        if device_name in self.devices:
-            del self.devices[device_name]
-            self.device_status[device_name] = DeviceStatus.DISCONNECTED
-            self.device_status_changed.emit(device_name, "disconnected")
-            return True
-        return False
-
-    def update_device_status(self, device_name: str, status: str) -> None:
-        """Update device status (compatibility method)."""
-        if device_name in self.supported_devices:
-            try:
-                new_status = DeviceStatus(status.lower())
-                old_status = self.device_status.get(device_name)
-                if old_status != new_status:
-                    self.device_status[device_name] = new_status
-                    self.device_status_changed.emit(device_name, status)
-            except ValueError:
-                logger.warning(f"Invalid status '{status}' for device '{device_name}'")
-
-    def get_device_status(self, device_name: str) -> Optional[DeviceStatus]:
-        """Get device status (compatibility method)."""
-        return self.device_status.get(device_name)
-
-    def get_all_device_status(self) -> Dict[str, str]:
-        """Get all device statuses (compatibility method)."""
-        return {name: status.value for name, status in self.device_status.items()}
-
-    def is_device_ready(self, device_name: str) -> bool:
-        """Check if device is ready (compatibility method)."""
-        status = self.get_device_status(device_name)
-        return status == DeviceStatus.READY if status else False
-
-    def are_all_devices_ready(self) -> bool:
-        """Check if all devices are ready (compatibility method)."""
-        return all(
-            status == DeviceStatus.READY for status in self.device_status.values()
-        )
-
-    def initialize_devices(self) -> bool:
-        """Initialize devices (compatibility stub)."""
-        logger.info("Device initialization is handled by URASHGMicroscopyExtension")
-        return True
-=======
         self.modules_manager = dashboard.modules_manager if dashboard else None
 
         # Device tracking
@@ -566,20 +477,12 @@
     def initialize_all_devices(self) -> bool:
         """
         Initialize all available devices.
->>>>>>> 8640b215
-
-    def cleanup_devices(self) -> None:
-        """Cleanup devices (compatibility stub)."""
-        logger.info("Device cleanup is handled by URASHGMicroscopyExtension")
-        for device_name in self.supported_devices:
-            self.device_status[device_name] = DeviceStatus.DISCONNECTED
-
-<<<<<<< HEAD
-    def initialize_plugins(self) -> bool:
-        """Initialize plugins (compatibility stub)."""
-        logger.info("Plugin initialization is handled by URASHGMicroscopyExtension")
-        return True
-=======
+
+        Returns:
+            True if all required devices initialized successfully
+        """
+        logger.info("Initializing all devices...")
+
         success = True
         for device_key in self.devices.keys():
             try:
@@ -1037,68 +940,9 @@
                     logger.info(f"Closed device '{device_key}'")
             except Exception as e:
                 logger.error(f"Error closing device '{device_key}': {e}")
->>>>>>> 8640b215
-
-    def cleanup_plugins(self) -> None:
-        """Cleanup plugins (compatibility stub)."""
-        logger.info("Plugin cleanup is handled by URASHGMicroscopyExtension")
-        for device_name in self.supported_devices:
-            self.device_status[device_name] = DeviceStatus.DISCONNECTED
-
-    def handle_device_error(self, device_name: str, error_message: str) -> None:
-        """Handle device error with proper signal emission."""
-        logger.error(f"Device error - {device_name}: {error_message}")
-
-        # Update device status to error
-        self.device_status[device_name] = DeviceStatus.ERROR
-
-        # Emit error signals following PyMoDAQ standards
-        self.device_error_occurred.emit(device_name, error_message)
-        self.device_status_changed.emit(device_name, "error")
-
-    def emit_error(self, device_name: str, error_message: str) -> None:
-        """Emit error signal (for test compatibility)."""
-        self.handle_device_error(device_name, error_message)
-
-    def safe_emit_signal(self, signal, *args):
-        """Thread-safe signal emission."""
-        QMetaObject.invokeMethod(
-            self, lambda: signal.emit(*args), Qt.ConnectionType.QueuedConnection
-        )
-
-    def get_plugin_parameters(
-        self, device_name: Optional[str] = None
-    ) -> Dict[str, Any]:
-        """Get plugin parameters (compatibility stub)."""
-        logger.info(
-            "Plugin parameter management is handled by URASHGMicroscopyExtension"
-        )
-        if device_name:
-            return {}
-        return {device: {} for device in self.supported_devices}
-
-    def set_plugin_parameters(
-        self, device_name: str, parameters: Dict[str, Any]
-    ) -> bool:
-        """Set plugin parameters (compatibility stub)."""
-        logger.info(
-            f"Setting parameters for {device_name} handled by URASHGMicroscopyExtension"
-        )
-        return True
-
-    def connect_plugin_signals(self, device_name: Optional[str] = None) -> bool:
-        """Connect plugin signals (compatibility stub)."""
-        logger.info("Plugin signal connection is handled by URASHGMicroscopyExtension")
-        return True
-
-<<<<<<< HEAD
-    def disconnect_plugin_signals(self, device_name: Optional[str] = None) -> bool:
-        """Disconnect plugin signals (compatibility stub)."""
-        logger.info(
-            "Plugin signal disconnection is handled by URASHGMicroscopyExtension"
-        )
-        return True
-=======
+
+        logger.info("Device manager cleanup completed")
+
+
 # Export for extension use
-__all__ = ["URASHGDeviceManager", "DeviceStatus", "DeviceInfo"]
->>>>>>> 8640b215
+__all__ = ["URASHGDeviceManager", "DeviceStatus", "DeviceInfo"]