# -*- coding: utf-8 -*-
"""
μRASHG Microscopy Extension for PyMoDAQ

This extension provides comprehensive multi-device coordination for μRASHG
(micro Rotational Anisotropy Second Harmonic Generation) microscopy measurements.
It integrates all hardware devices through PyMoDAQ's dashboard framework.

Hardware Coordination:
- 3x Elliptec rotation mounts (QWP, HWP incident, HWP analyzer)
- Photometrics PrimeBSI camera
- Newport 1830-C power meter
- MaiTai laser with EOM control
- Optional: PyRPL PID stabilization

Experiment Capabilities:
- Basic RASHG measurements with polarization sweeps
- Multi-wavelength RASHG scanning
- Full polarimetric SHG analysis
- Automated calibration sequences
"""

import json
import logging
import threading
import time
from pathlib import Path
<<<<<<< HEAD

try:
    import numpy as np
except ImportError:
    np = None

try:
    from pymodaq_data import Axis, DataSource, DataWithAxes
    from pymodaq_gui.utils.custom_app import CustomApp
    from pymodaq_utils.logger import get_module_name, set_logger
    from pyqtgraph.dockarea import Dock
    from qtpy import QtCore, QtGui, QtWidgets
    from qtpy.QtCore import QMetaObject, QObject, Qt, Signal

    logger = set_logger(get_module_name(__file__))
    PYMODAQ_AVAILABLE = True
except ImportError as e:
    logger = logging.getLogger(__name__)
    logger.warning(f"PyMoDAQ not fully available: {e}")
    PYMODAQ_AVAILABLE = False

    # Mock classes for when PyMoDAQ isn't available
    class CustomApp:
        def __init__(self):
            pass

    class Signal:
        def __init__(self, *args):
            pass

        def emit(self, *args):
            pass

        def connect(self, func):
            pass
=======
from typing import Any, Dict, List, Optional

import numpy as np
import pyqtgraph as pg
from pymodaq.utils.config import Config
from pymodaq.utils.data import Axis, DataWithAxes
from pymodaq.utils.gui_utils import CustomApp
from pymodaq.utils.logger import get_module_name, set_logger
from pymodaq.utils.messenger import messagebox
from pymodaq.utils.parameter import Parameter
from pymodaq_data.data import DataRaw
from pymodaq_gui.plotting.data_viewers.viewer1D import Viewer1D
from pyqtgraph.dockarea import Dock, DockArea
from qtpy import QtCore, QtGui, QtWidgets
from qtpy.QtCore import QObject, QThread, Signal

from .device_manager import DeviceStatus, URASHGDeviceManager

logger = set_logger(get_module_name(__file__))
>>>>>>> 8640b215


class URASHGMicroscopyExtension(CustomApp, QObject):
    """
    Production-ready μRASHG Extension for PyMoDAQ Dashboard

    Provides coordinated control of multiple devices for sophisticated
    polarimetric SHG measurements through PyMoDAQ's Extension framework.
    """

    # Extension metadata
    name = "μRASHG Microscopy System"
    description = (
        "Complete polarimetric SHG measurements with multi-device coordination"
    )
    author = "μRASHG Development Team"
    version = "1.0.0"

<<<<<<< HEAD
    # Required PyQt signals for PyMoDAQ compliance
=======
    # Signals for inter-component communication
>>>>>>> 8640b215
    measurement_started = Signal()
    measurement_finished = Signal()
    measurement_progress = Signal(int)  # Progress percentage 0-100
    device_status_changed = Signal(str, str)  # device_name, status
    error_occurred = Signal(str)  # error_message

    # Parameter tree definition
    params = [
        {
            "title": "Experiment Configuration",
            "name": "experiment",
            "type": "group",
            "children": [
                {
                    "title": "Measurement Type:",
                    "name": "measurement_type",
                    "type": "list",
                    "limits": [
                        "Basic RASHG",
                        "Multi-Wavelength RASHG",
                        "Full Polarimetric SHG",
<<<<<<< HEAD
                        "PDSHG Mapping",
                        "Calibration",
                        "Quick Preview",
                    ],
                    "value": "Basic RASHG",
                    "tip": "Select the type of μRASHG experiment to perform",
                },
                {
                    "title": "Measurement Parameters",
                    "name": "measurement_params",
                    "type": "group",
                    "children": [
                        {
                            "title": "Polarization Steps:",
                            "name": "pol_steps",
                            "type": "int",
                            "value": 36,
                            "min": 4,
                            "max": 360,
                            "step": 1,
                            "tip": "Number of polarization angles to measure (4-360)",
                        },
                        {
                            "title": "Integration Time (ms):",
                            "name": "integration_time",
                            "type": "int",
                            "value": 100,
                            "min": 1,
                            "max": 10000,
                            "step": 1,
                            "tip": "Camera integration time per measurement point",
                        },
                        {
                            "title": "Averages:",
                            "name": "averages",
                            "type": "int",
                            "value": 3,
                            "min": 1,
                            "max": 100,
                            "step": 1,
                            "tip": "Number of measurements to average per point",
                        },
                        {
                            "title": "Angle Range (°):",
                            "name": "angle_range",
                            "type": "group",
                            "children": [
                                {
                                    "title": "Start Angle:",
                                    "name": "start_angle",
                                    "type": "float",
                                    "value": 0.0,
                                    "min": -180.0,
                                    "max": 180.0,
                                    "step": 0.1,
                                    "suffix": "°",
                                },
                                {
                                    "title": "End Angle:",
                                    "name": "end_angle",
                                    "type": "float",
                                    "value": 180.0,
                                    "min": -180.0,
                                    "max": 360.0,
                                    "step": 0.1,
                                    "suffix": "°",
                                },
                            ],
                        },
                    ],
                },
                {
                    "title": "Advanced Settings",
                    "name": "advanced",
                    "type": "group",
                    "expanded": False,
                    "children": [
                        {
                            "title": "Auto-save Data:",
                            "name": "auto_save",
                            "type": "bool",
                            "value": True,
                            "tip": "Automatically save measurement data",
                        },
                        {
                            "title": "Background Subtraction:",
                            "name": "background_subtraction",
                            "type": "bool",
                            "value": False,
                            "tip": "Enable background measurement and subtraction",
                        },
                        {
                            "title": "Real-time Analysis:",
                            "name": "realtime_analysis",
                            "type": "bool",
                            "value": True,
                            "tip": "Perform analysis during measurement",
                        },
                    ],
                },
            ],
        },
        {
            "title": "Hardware Configuration",
            "name": "hardware",
            "type": "group",
            "children": [
                {
                    "title": "Camera Settings",
                    "name": "camera",
                    "type": "group",
                    "children": [
                        {
                            "title": "Module Name:",
                            "name": "camera_module",
                            "type": "str",
                            "value": "PrimeBSI",
                            "readonly": True,
                            "tip": "PyMoDAQ camera module name",
                        },
                        {
                            "title": "ROI Configuration:",
                            "name": "roi_config",
                            "type": "group",
                            "children": [
                                {
                                    "title": "Use ROI:",
                                    "name": "use_roi",
                                    "type": "bool",
                                    "value": False,
                                },
                                {
                                    "title": "ROI Width:",
                                    "name": "roi_width",
                                    "type": "int",
                                    "value": 512,
                                    "min": 64,
                                    "max": 2048,
                                },
                                {
                                    "title": "ROI Height:",
                                    "name": "roi_height",
                                    "type": "int",
                                    "value": 512,
                                    "min": 64,
                                    "max": 2048,
                                },
                            ],
                        },
                    ],
                },
                {
                    "title": "Laser Settings",
                    "name": "laser",
                    "type": "group",
                    "children": [
                        {
                            "title": "Module Name:",
                            "name": "laser_module",
                            "type": "str",
                            "value": "MaiTai",
                            "readonly": True,
                            "tip": "PyMoDAQ laser module name",
                        },
                        {
                            "title": "Power Control:",
                            "name": "power_control",
                            "type": "group",
                            "children": [
                                {
                                    "title": "Target Power (%):",
                                    "name": "target_power",
                                    "type": "float",
                                    "value": 50.0,
                                    "min": 0.0,
                                    "max": 100.0,
                                    "step": 0.1,
                                    "suffix": "%",
                                },
                                {
                                    "title": "Power Stabilization:",
                                    "name": "power_stabilization",
                                    "type": "bool",
                                    "value": True,
                                    "tip": "Enable automatic power stabilization",
                                },
                            ],
                        },
                    ],
                },
                {
                    "title": "Power Meter Settings",
                    "name": "power_meter",
                    "type": "group",
                    "children": [
                        {
                            "title": "Module Name:",
                            "name": "power_meter_module",
                            "type": "str",
                            "value": "Newport1830C",
                            "readonly": True,
                            "tip": "PyMoDAQ power meter module name",
                        },
                        {
                            "title": "Monitor During Measurement:",
                            "name": "monitor_power",
                            "type": "bool",
                            "value": True,
                            "tip": "Continuously monitor laser power",
                        },
                    ],
                },
            ],
        },
        {
            "title": "Multi-Axis Control",
            "name": "multiaxes",
            "type": "group",
            "children": [
                {
                    "title": "Polarization Control",
                    "name": "polarization_control",
                    "type": "group",
                    "children": [
                        {
                            "title": "QWP Axis:",
                            "name": "qwp_axis",
                            "type": "str",
                            "value": "Elliptec_QWP",
                            "readonly": True,
                            "tip": "Quarter-wave plate rotation axis",
                        },
                        {
                            "title": "HWP Incident Axis:",
                            "name": "hwp_incident_axis",
                            "type": "str",
                            "value": "Elliptec_HWP_In",
                            "readonly": True,
                            "tip": "Incident half-wave plate rotation axis",
                        },
                        {
                            "title": "HWP Analyzer Axis:",
                            "name": "hwp_analyzer_axis",
                            "type": "str",
                            "value": "Elliptec_HWP_Analyzer",
                            "readonly": True,
                            "tip": "Analyzer half-wave plate rotation axis",
                        },
                    ],
                },
                {
                    "title": "Sample Positioning",
                    "name": "sample_positioning",
                    "type": "group",
                    "children": [
                        {
                            "title": "X-Axis Module:",
                            "name": "x_axis_module",
                            "type": "str",
                            "value": "ESP300_X",
                            "readonly": True,
                            "tip": "Sample X positioning axis",
                        },
                        {
                            "title": "Y-Axis Module:",
                            "name": "y_axis_module",
                            "type": "str",
                            "value": "ESP300_Y",
                            "readonly": True,
                            "tip": "Sample Y positioning axis",
                        },
                        {
                            "title": "Z-Axis Module:",
                            "name": "z_axis_module",
                            "type": "str",
                            "value": "ESP300_Z",
                            "readonly": True,
                            "tip": "Sample Z positioning axis (focus)",
                        },
                    ],
                },
                {
                    "title": "Axis Status Table",
                    "name": "axis_status",
                    "type": "table",
                    "tip": "Current status of all controlled axes",
                },
            ],
        },
        {
            "title": "Data Management",
            "name": "data_management",
            "type": "group",
            "children": [
                {
                    "title": "Save Configuration",
                    "name": "save_config",
                    "type": "group",
                    "children": [
                        {
                            "title": "Base Filename:",
                            "name": "base_filename",
                            "type": "str",
                            "value": "urashg_measurement",
                            "tip": "Base name for saved data files",
                        },
                        {
                            "title": "Data Format:",
                            "name": "data_format",
                            "type": "list",
                            "limits": ["HDF5", "JSON", "CSV", "TIFF"],
                            "value": "HDF5",
                            "tip": "Format for saving measurement data",
                        },
                        {
                            "title": "Include Metadata:",
                            "name": "include_metadata",
                            "type": "bool",
                            "value": True,
                            "tip": "Include experimental parameters in saved files",
                        },
                    ],
                },
                {
                    "title": "Analysis Settings",
                    "name": "analysis",
                    "type": "group",
                    "children": [
                        {
                            "title": "Fit Model:",
                            "name": "fit_model",
                            "type": "list",
                            "limits": ["Sin²", "Malus Law", "Custom"],
                            "value": "Sin²",
                            "tip": "Mathematical model for fitting RASHG data",
                        },
                        {
                            "title": "Background Threshold:",
                            "name": "background_threshold",
                            "type": "float",
                            "value": 0.1,
                            "min": 0.0,
                            "max": 1.0,
                            "step": 0.01,
                            "tip": "Threshold for background signal detection",
=======
                        "Calibration",
                    ],
                    "value": "Basic RASHG",
                },
                {
                    "title": "Polarization Steps:",
                    "name": "pol_steps",
                    "type": "int",
                    "value": 36,
                    "min": 4,
                    "max": 360,
                    "step": 1,
                },
                {
                    "title": "Integration Time (ms):",
                    "name": "integration_time",
                    "type": "int",
                    "value": 100,
                    "min": 1,
                    "max": 10000,
                    "step": 1,
                },
                {
                    "title": "Number of Averages:",
                    "name": "averages",
                    "type": "int",
                    "value": 1,
                    "min": 1,
                    "max": 100,
                    "step": 1,
                },
                {
                    "title": "Polarization Range",
                    "name": "pol_range",
                    "type": "group",
                    "children": [
                        {
                            "title": "Start Angle (°):",
                            "name": "pol_start",
                            "type": "float",
                            "value": 0.0,
                            "min": 0.0,
                            "max": 360.0,
                            "step": 0.1,
                        },
                        {
                            "title": "End Angle (°):",
                            "name": "pol_end",
                            "type": "float",
                            "value": 180.0,
                            "min": 0.0,
                            "max": 360.0,
                            "step": 0.1,
                        },
                    ],
                },
            ],
        },
        {
            "title": "Hardware Settings",
            "name": "hardware",
            "type": "group",
            "children": [
                {
                    "title": "Device Configuration",
                    "name": "devices",
                    "type": "group",
                    "children": [
                        {
                            "title": "QWP Device:",
                            "name": "qwp_device",
                            "type": "str",
                            "value": "Elliptec",
                            "readonly": True,
                        },
                        {
                            "title": "QWP Axis Index:",
                            "name": "qwp_axis",
                            "type": "int",
                            "value": 0,
                            "min": 0,
                            "max": 2,
                            "readonly": True,
                        },
                        {
                            "title": "HWP Incident Device:",
                            "name": "hwp_inc_device",
                            "type": "str",
                            "value": "Elliptec",
                            "readonly": True,
                        },
                        {
                            "title": "HWP Incident Axis:",
                            "name": "hwp_inc_axis",
                            "type": "int",
                            "value": 1,
                            "min": 0,
                            "max": 2,
                            "readonly": True,
                        },
                        {
                            "title": "HWP Analyzer Device:",
                            "name": "hwp_ana_device",
                            "type": "str",
                            "value": "Elliptec",
                            "readonly": True,
                        },
                        {
                            "title": "HWP Analyzer Axis:",
                            "name": "hwp_ana_axis",
                            "type": "int",
                            "value": 2,
                            "min": 0,
                            "max": 2,
                            "readonly": True,
                        },
                        {
                            "title": "Camera Device:",
                            "name": "camera_device",
                            "type": "str",
                            "value": "PrimeBSI",
                            "readonly": True,
                        },
                        {
                            "title": "Power Meter Device:",
                            "name": "power_device",
                            "type": "str",
                            "value": "Newport1830C",
                            "readonly": True,
                        },
                        {
                            "title": "Laser Device:",
                            "name": "laser_device",
                            "type": "str",
                            "value": "MaiTai",
                            "readonly": True,
                        },
                    ],
                },
                {
                    "title": "Camera Settings",
                    "name": "camera",
                    "type": "group",
                    "children": [
                        {
                            "title": "ROI Settings",
                            "name": "roi",
                            "type": "group",
                            "children": [
                                {
                                    "title": "X Start:",
                                    "name": "x_start",
                                    "type": "int",
                                    "value": 0,
                                    "min": 0,
                                    "max": 2048,
                                },
                                {
                                    "title": "Y Start:",
                                    "name": "y_start",
                                    "type": "int",
                                    "value": 0,
                                    "min": 0,
                                    "max": 2048,
                                },
                                {
                                    "title": "Width:",
                                    "name": "width",
                                    "type": "int",
                                    "value": 2048,
                                    "min": 1,
                                    "max": 2048,
                                },
                                {
                                    "title": "Height:",
                                    "name": "height",
                                    "type": "int",
                                    "value": 2048,
                                    "min": 1,
                                    "max": 2048,
                                },
                            ],
                        },
                        {
                            "title": "Binning:",
                            "name": "binning",
                            "type": "list",
                            "limits": ["1x1", "2x2", "4x4"],
                            "value": "1x1",
                        },
                    ],
                },
                {
                    "title": "Safety Limits",
                    "name": "safety",
                    "type": "group",
                    "children": [
                        {
                            "title": "Max Laser Power (%):",
                            "name": "max_power",
                            "type": "float",
                            "value": 50.0,
                            "min": 0.0,
                            "max": 100.0,
                            "step": 0.1,
                        },
                        {
                            "title": "Rotation Speed (°/s):",
                            "name": "rotation_speed",
                            "type": "float",
                            "value": 30.0,
                            "min": 1.0,
                            "max": 100.0,
                            "step": 1.0,
                        },
                        {
                            "title": "Camera Timeout (s):",
                            "name": "camera_timeout",
                            "type": "float",
                            "value": 5.0,
                            "min": 0.1,
                            "max": 60.0,
                            "step": 0.1,
                        },
                        {
                            "title": "Movement Timeout (s):",
                            "name": "movement_timeout",
                            "type": "float",
                            "value": 10.0,
                            "min": 1.0,
                            "max": 60.0,
                            "step": 0.1,
                        },
                    ],
                },
            ],
        },
        {
            "title": "Multi-Wavelength Settings",
            "name": "wavelength",
            "type": "group",
            "children": [
                {
                    "title": "Enable Wavelength Scan:",
                    "name": "enable_scan",
                    "type": "bool",
                    "value": False,
                },
                {
                    "title": "Start Wavelength (nm):",
                    "name": "wl_start",
                    "type": "int",
                    "value": 700,
                    "min": 700,
                    "max": 1000,
                    "step": 1,
                },
                {
                    "title": "Stop Wavelength (nm):",
                    "name": "wl_stop",
                    "type": "int",
                    "value": 900,
                    "min": 700,
                    "max": 1000,
                    "step": 1,
                },
                {
                    "title": "Wavelength Steps:",
                    "name": "wl_steps",
                    "type": "int",
                    "value": 10,
                    "min": 2,
                    "max": 100,
                    "step": 1,
                },
                {
                    "title": "Wavelength Stabilization (s):",
                    "name": "wl_stabilization",
                    "type": "float",
                    "value": 2.0,
                    "min": 0.1,
                    "max": 30.0,
                    "step": 0.1,
                },
                {
                    "title": "Auto-sync Power Meter:",
                    "name": "auto_sync_pm",
                    "type": "bool",
                    "value": True,
                },
                {
                    "title": "Sweep Mode:",
                    "name": "sweep_mode",
                    "type": "list",
                    "limits": ["Linear", "Logarithmic", "Custom"],
                    "value": "Linear",
                },
            ],
        },
        {
            "title": "Data Management",
            "name": "data",
            "type": "group",
            "children": [
                {
                    "title": "Save Directory:",
                    "name": "save_dir",
                    "type": "browsepath",
                    "value": str(Path.home() / "urashg_data"),
                },
                {
                    "title": "Auto Save:",
                    "name": "auto_save",
                    "type": "bool",
                    "value": True,
                },
                {
                    "title": "File Prefix:",
                    "name": "file_prefix",
                    "type": "str",
                    "value": "urashg_measurement",
                },
                {
                    "title": "Save Raw Images:",
                    "name": "save_raw",
                    "type": "bool",
                    "value": False,
                },
                {
                    "title": "Save Processed Data:",
                    "name": "save_processed",
                    "type": "bool",
                    "value": True,
                },
            ],
        },
        {
            "title": "Advanced Settings",
            "name": "advanced",
            "type": "group",
            "children": [
                {
                    "title": "Real-time Analysis:",
                    "name": "realtime_analysis",
                    "type": "bool",
                    "value": True,
                },
                {
                    "title": "Background Subtraction:",
                    "name": "bg_subtraction",
                    "type": "bool",
                    "value": False,
                },
                {
                    "title": "Stabilization Time (s):",
                    "name": "stabilization_time",
                    "type": "float",
                    "value": 0.5,
                    "min": 0.0,
                    "max": 10.0,
                    "step": 0.1,
                },
            ],
        },
        # PyMoDAQ standard: Actions defined in parameter tree instead of manual buttons
        {
            "title": "Measurement Control",
            "name": "measurement_control",
            "type": "group",
            "children": [
                {
                    "title": "Start μRASHG Measurement",
                    "name": "start_measurement",
                    "type": "action",
                },
                {
                    "title": "Stop Measurement",
                    "name": "stop_measurement",
                    "type": "action",
                },
                {
                    "title": "Pause Measurement",
                    "name": "pause_measurement",
                    "type": "action",
                },
            ],
        },
        {
            "title": "Device Management",
            "name": "device_management",
            "type": "group",
            "children": [
                {
                    "title": "Initialize Devices",
                    "name": "initialize_devices",
                    "type": "action",
                },
                {
                    "title": "Check Device Status",
                    "name": "check_devices",
                    "type": "action",
                },
                {"title": "Emergency Stop", "name": "emergency_stop", "type": "action"},
            ],
        },
        {
            "title": "Configuration",
            "name": "configuration",
            "type": "group",
            "children": [
                {
                    "title": "Load Configuration",
                    "name": "load_config",
                    "type": "action",
                },
                {
                    "title": "Save Configuration",
                    "name": "save_config",
                    "type": "action",
                },
            ],
        },
        {
            "title": "Data Analysis",
            "name": "analysis",
            "type": "group",
            "children": [
                {
                    "title": "Analyze Current Data",
                    "name": "analyze_data",
                    "type": "action",
                },
                {
                    "title": "Fit RASHG Pattern",
                    "name": "fit_rashg_curve",
                    "type": "action",
                },
                {"title": "Export Data", "name": "export_data", "type": "action"},
                {
                    "title": "Export Analysis Results",
                    "name": "export_analysis",
                    "type": "action",
                },
            ],
        },
        # === DEVICE CONTROL PARAMETERS (Replace manual widget creation) ===
        {
            "title": "Device Control",
            "name": "device_control",
            "type": "group",
            "children": [
                # Laser Control
                {
                    "title": "Laser Control",
                    "name": "laser_control",
                    "type": "group",
                    "children": [
                        {
                            "title": "Laser Status:",
                            "name": "laser_status",
                            "type": "str",
                            "value": "Disconnected",
                            "readonly": True,
                        },
                        {
                            "title": "Current Wavelength (nm):",
                            "name": "current_wavelength",
                            "type": "float",
                            "value": 800.0,
                            "readonly": True,
                            "decimals": 1,
                        },
                        {
                            "title": "Set Wavelength (nm):",
                            "name": "set_wavelength",
                            "type": "float",
                            "value": 800.0,
                            "min": 700.0,
                            "max": 1000.0,
                            "step": 0.1,
                            "decimals": 1,
                        },
                        {
                            "title": "Set Wavelength:",
                            "name": "set_wavelength_action",
                            "type": "action",
                        },
                        {
                            "title": "Shutter Status:",
                            "name": "shutter_status",
                            "type": "str",
                            "value": "Unknown",
                            "readonly": True,
                        },
                        {
                            "title": "Open Shutter:",
                            "name": "open_shutter",
                            "type": "action",
                        },
                        {
                            "title": "Close Shutter:",
                            "name": "close_shutter",
                            "type": "action",
                        },
                    ],
                },
                # Rotator Control
                {
                    "title": "Rotator Control",
                    "name": "rotator_control",
                    "type": "group",
                    "children": [
                        {
                            "title": "QWP (Quarter Wave Plate)",
                            "name": "qwp_control",
                            "type": "group",
                            "children": [
                                {
                                    "title": "Current Position (°):",
                                    "name": "qwp_current_pos",
                                    "type": "float",
                                    "value": 0.0,
                                    "readonly": True,
                                    "decimals": 2,
                                },
                                {
                                    "title": "Set Position (°):",
                                    "name": "qwp_set_pos",
                                    "type": "float",
                                    "value": 0.0,
                                    "min": 0.0,
                                    "max": 360.0,
                                    "step": 0.01,
                                    "decimals": 2,
                                },
                                {
                                    "title": "Move QWP:",
                                    "name": "move_qwp",
                                    "type": "action",
                                },
                                {
                                    "title": "Home QWP:",
                                    "name": "home_qwp",
                                    "type": "action",
                                },
                            ],
                        },
                        {
                            "title": "HWP Incident (Half Wave Plate)",
                            "name": "hwp_inc_control",
                            "type": "group",
                            "children": [
                                {
                                    "title": "Current Position (°):",
                                    "name": "hwp_inc_current_pos",
                                    "type": "float",
                                    "value": 0.0,
                                    "readonly": True,
                                    "decimals": 2,
                                },
                                {
                                    "title": "Set Position (°):",
                                    "name": "hwp_inc_set_pos",
                                    "type": "float",
                                    "value": 0.0,
                                    "min": 0.0,
                                    "max": 360.0,
                                    "step": 0.01,
                                    "decimals": 2,
                                },
                                {
                                    "title": "Move HWP Inc:",
                                    "name": "move_hwp_inc",
                                    "type": "action",
                                },
                                {
                                    "title": "Home HWP Inc:",
                                    "name": "home_hwp_inc",
                                    "type": "action",
                                },
                            ],
                        },
                        {
                            "title": "HWP Analyzer (Half Wave Plate)",
                            "name": "hwp_ana_control",
                            "type": "group",
                            "children": [
                                {
                                    "title": "Current Position (°):",
                                    "name": "hwp_ana_current_pos",
                                    "type": "float",
                                    "value": 0.0,
                                    "readonly": True,
                                    "decimals": 2,
                                },
                                {
                                    "title": "Set Position (°):",
                                    "name": "hwp_ana_set_pos",
                                    "type": "float",
                                    "value": 0.0,
                                    "min": 0.0,
                                    "max": 360.0,
                                    "step": 0.01,
                                    "decimals": 2,
                                },
                                {
                                    "title": "Move HWP Ana:",
                                    "name": "move_hwp_ana",
                                    "type": "action",
                                },
                                {
                                    "title": "Home HWP Ana:",
                                    "name": "home_hwp_ana",
                                    "type": "action",
                                },
                            ],
                        },
                        {
                            "title": "Emergency Stop All Rotators:",
                            "name": "emergency_stop_rotators",
                            "type": "action",
                        },
                    ],
                },
                # Power Meter Control
                {
                    "title": "Power Meter Control",
                    "name": "power_control",
                    "type": "group",
                    "children": [
                        {
                            "title": "Current Power (mW):",
                            "name": "current_power",
                            "type": "float",
                            "value": 0.0,
                            "readonly": True,
                            "decimals": 3,
                        },
                        {
                            "title": "Power Meter Wavelength (nm):",
                            "name": "power_wavelength",
                            "type": "float",
                            "value": 800.0,
                            "readonly": True,
                            "decimals": 1,
                        },
                        {
                            "title": "Auto-sync with laser:",
                            "name": "auto_sync_wavelength",
                            "type": "bool",
                            "value": True,
                        },
                        {
                            "title": "Sync Status:",
                            "name": "sync_status",
                            "type": "str",
                            "value": "Ready",
                            "readonly": True,
                        },
                        {
                            "title": "Manual Sync Now:",
                            "name": "manual_sync",
                            "type": "action",
                        },
                    ],
                },
            ],
        },
        # === ANALYSIS CONTROL PARAMETERS (Replace manual widget creation) ===
        {
            "title": "Analysis Control",
            "name": "analysis_control",
            "type": "group",
            "children": [
                # Polar Analysis
                {
                    "title": "Polar Analysis",
                    "name": "polar_analysis",
                    "type": "group",
                    "children": [
                        {
                            "title": "Real-time fitting:",
                            "name": "auto_fit",
                            "type": "bool",
                            "value": True,
                        },
                        {
                            "title": "Fit RASHG Pattern:",
                            "name": "fit_rashg",
                            "type": "action",
                        },
                        {
                            "title": "Fit Results:",
                            "name": "fit_results",
                            "type": "str",
                            "value": "No data",
                            "readonly": True,
                        },
                        {
                            "title": "RASHG Amplitude:",
                            "name": "rashg_amplitude",
                            "type": "float",
                            "value": 0.0,
                            "readonly": True,
                            "decimals": 3,
                        },
                        {
                            "title": "Phase (°):",
                            "name": "phase_degrees",
                            "type": "float",
                            "value": 0.0,
                            "readonly": True,
                            "decimals": 2,
                        },
                        {
                            "title": "R-squared:",
                            "name": "r_squared",
                            "type": "float",
                            "value": 0.0,
                            "readonly": True,
                            "decimals": 4,
                        },
                    ],
                },
                # Spectral Analysis
                {
                    "title": "Spectral Analysis",
                    "name": "spectral_analysis",
                    "type": "group",
                    "children": [
                        {
                            "title": "Analysis Mode:",
                            "name": "spectral_mode",
                            "type": "list",
                            "limits": [
                                "RASHG Amplitude",
                                "Phase",
                                "Contrast",
                                "All Parameters",
                            ],
                            "value": "RASHG Amplitude",
                        },
                        {
                            "title": "Update Analysis:",
                            "name": "update_spectral",
                            "type": "action",
                        },
                        {
                            "title": "Analysis Status:",
                            "name": "spectral_status",
                            "type": "str",
                            "value": "Ready",
                            "readonly": True,
                        },
                    ],
                },
                # Power Monitoring
                {
                    "title": "Power Monitoring",
                    "name": "power_monitoring",
                    "type": "group",
                    "children": [
                        {
                            "title": "Current Power (mW):",
                            "name": "live_power",
                            "type": "float",
                            "value": 0.0,
                            "readonly": True,
                            "decimals": 3,
                        },
                        {
                            "title": "Power Stability (%):",
                            "name": "power_stability",
                            "type": "float",
                            "value": 0.0,
                            "readonly": True,
                            "decimals": 2,
                        },
                        {
                            "title": "Monitor Duration (s):",
                            "name": "monitor_duration",
                            "type": "int",
                            "value": 300,
                            "min": 30,
                            "max": 3600,
                        },
                    ],
                },
                # 3D Visualization
                {
                    "title": "3D Visualization",
                    "name": "volume_3d",
                    "type": "group",
                    "children": [
                        {
                            "title": "Visualization Mode:",
                            "name": "volume_mode",
                            "type": "list",
                            "limits": ["Surface", "Scatter", "Wireframe"],
                            "value": "Surface",
                        },
                        {
                            "title": "Update 3D View:",
                            "name": "update_3d",
                            "type": "action",
                        },
                        {
                            "title": "3D Available:",
                            "name": "opengl_available",
                            "type": "bool",
                            "value": False,
                            "readonly": True,
                        },
                    ],
                },
                # General Analysis
                {
                    "title": "General Analysis",
                    "name": "general_analysis",
                    "type": "group",
                    "children": [
                        {
                            "title": "Analysis Status:",
                            "name": "analysis_status",
                            "type": "str",
                            "value": "Ready",
                            "readonly": True,
                        },
                        {
                            "title": "Last Analysis Time:",
                            "name": "last_analysis_time",
                            "type": "str",
                            "value": "Never",
                            "readonly": True,
                        },
                        {
                            "title": "Data Points Analyzed:",
                            "name": "data_points_count",
                            "type": "int",
                            "value": 0,
                            "readonly": True,
                        },
                    ],
                },
            ],
        },
        # === STATUS MONITORING PARAMETERS (Replace manual widget creation) ===
        {
            "title": "Status Monitoring",
            "name": "status_monitoring",
            "type": "group",
            "children": [
                # Device Status
                {
                    "title": "Device Status",
                    "name": "device_status",
                    "type": "group",
                    "children": [
                        {
                            "title": "Camera Status:",
                            "name": "camera_status",
                            "type": "str",
                            "value": "Unknown",
                            "readonly": True,
                        },
                        {
                            "title": "Camera Temperature (°C):",
                            "name": "camera_temperature",
                            "type": "float",
                            "value": 0.0,
                            "readonly": True,
                            "decimals": 2,
                        },
                        {
                            "title": "Laser Status:",
                            "name": "laser_status_display",
                            "type": "str",
                            "value": "Unknown",
                            "readonly": True,
                        },
                        {
                            "title": "Laser Wavelength (nm):",
                            "name": "laser_wavelength_display",
                            "type": "float",
                            "value": 0.0,
                            "readonly": True,
                            "decimals": 1,
                        },
                        {
                            "title": "Rotator Status:",
                            "name": "rotator_status",
                            "type": "str",
                            "value": "Unknown",
                            "readonly": True,
                        },
                        {
                            "title": "Power Meter Status:",
                            "name": "power_meter_status",
                            "type": "str",
                            "value": "Unknown",
                            "readonly": True,
                        },
                        {
                            "title": "Overall System Status:",
                            "name": "system_status",
                            "type": "str",
                            "value": "Initializing",
                            "readonly": True,
                        },
                    ],
                },
                # Measurement Status
                {
                    "title": "Measurement Status",
                    "name": "measurement_status",
                    "type": "group",
                    "children": [
                        {
                            "title": "Current State:",
                            "name": "measurement_state",
                            "type": "str",
                            "value": "Idle",
                            "readonly": True,
                        },
                        {
                            "title": "Progress (%):",
                            "name": "measurement_progress",
                            "type": "int",
                            "value": 0,
                            "readonly": True,
                            "min": 0,
                            "max": 100,
                        },
                        {
                            "title": "Data Points Collected:",
                            "name": "data_points_collected",
                            "type": "int",
                            "value": 0,
                            "readonly": True,
                        },
                        {
                            "title": "Estimated Time Remaining:",
                            "name": "time_remaining",
                            "type": "str",
                            "value": "--:--",
                            "readonly": True,
                        },
                        {
                            "title": "Last Error:",
                            "name": "last_error",
                            "type": "str",
                            "value": "None",
                            "readonly": True,
                        },
                    ],
                },
                # Hardware Health
                {
                    "title": "Hardware Health",
                    "name": "hardware_health",
                    "type": "group",
                    "children": [
                        {
                            "title": "Connection Uptime:",
                            "name": "connection_uptime",
                            "type": "str",
                            "value": "00:00:00",
                            "readonly": True,
                        },
                        {
                            "title": "Total Measurements:",
                            "name": "total_measurements",
                            "type": "int",
                            "value": 0,
                            "readonly": True,
                        },
                        {
                            "title": "Error Count:",
                            "name": "error_count",
                            "type": "int",
                            "value": 0,
                            "readonly": True,
                        },
                        {
                            "title": "Last Successful Measurement:",
                            "name": "last_successful_measurement",
                            "type": "str",
                            "value": "Never",
                            "readonly": True,
                        },
                        {
                            "title": "Performance Score:",
                            "name": "performance_score",
                            "type": "float",
                            "value": 100.0,
                            "readonly": True,
                            "decimals": 1,
                            "suffix": "%",
                        },
                    ],
                },
                # System Information
                {
                    "title": "System Information",
                    "name": "system_info",
                    "type": "group",
                    "children": [
                        {
                            "title": "Extension Version:",
                            "name": "extension_version",
                            "type": "str",
                            "value": "3.0.0",
                            "readonly": True,
                        },
                        {
                            "title": "PyMoDAQ Version:",
                            "name": "pymodaq_version",
                            "type": "str",
                            "value": "Unknown",
                            "readonly": True,
                        },
                        {
                            "title": "Session Start Time:",
                            "name": "session_start",
                            "type": "str",
                            "value": "Unknown",
                            "readonly": True,
                        },
                        {
                            "title": "Available Devices:",
                            "name": "available_devices_count",
                            "type": "int",
                            "value": 0,
                            "readonly": True,
                        },
                        {
                            "title": "Missing Devices:",
                            "name": "missing_devices_count",
                            "type": "int",
                            "value": 0,
                            "readonly": True,
                        },
                    ],
                },
            ],
        },
        # === SCANNER INTEGRATION (PyMoDAQ coordinated measurements) ===
        {
            "title": "Scanner Integration",
            "name": "scanner_integration",
            "type": "group",
            "children": [
                # Scan Type Selection
                {
                    "title": "Scan Configuration",
                    "name": "scan_config",
                    "type": "group",
                    "children": [
                        {
                            "title": "Scan Type:",
                            "name": "scan_type",
                            "type": "list",
                            "limits": [
                                "None",
                                "Polarization Scan",
                                "Wavelength Scan",
                                "Spatial Scan (Future)",
                                "Multi-Parameter Scan",
                            ],
                            "value": "None",
                        },
                        {
                            "title": "Enable Scanner:",
                            "name": "enable_scanner",
                            "type": "bool",
                            "value": False,
                        },
                        {
                            "title": "Scan Mode:",
                            "name": "scan_mode",
                            "type": "list",
                            "limits": ["Sequential", "Synchronized", "Continuous"],
                            "value": "Sequential",
                        },
                    ],
                },
                # Polarization Scanning
                {
                    "title": "Polarization Scanning",
                    "name": "polarization_scan",
                    "type": "group",
                    "children": [
                        {
                            "title": "Start Angle (°):",
                            "name": "pol_start_angle",
                            "type": "float",
                            "value": 0.0,
                            "min": 0.0,
                            "max": 360.0,
                            "step": 0.1,
                            "decimals": 1,
                        },
                        {
                            "title": "End Angle (°):",
                            "name": "pol_end_angle",
                            "type": "float",
                            "value": 180.0,
                            "min": 0.0,
                            "max": 360.0,
                            "step": 0.1,
                            "decimals": 1,
                        },
                        {
                            "title": "Step Size (°):",
                            "name": "pol_step_size",
                            "type": "float",
                            "value": 5.0,
                            "min": 0.1,
                            "max": 90.0,
                            "step": 0.1,
                            "decimals": 1,
                        },
                        {
                            "title": "Active Element:",
                            "name": "pol_active_element",
                            "type": "list",
                            "limits": ["QWP", "HWP_Incident", "HWP_Analyzer", "All"],
                            "value": "HWP_Incident",
                        },
                        {
                            "title": "Settling Time (ms):",
                            "name": "pol_settle_time",
                            "type": "int",
                            "value": 500,
                            "min": 100,
                            "max": 5000,
                        },
                    ],
                },
                # Wavelength Scanning
                {
                    "title": "Wavelength Scanning",
                    "name": "wavelength_scan",
                    "type": "group",
                    "children": [
                        {
                            "title": "Start Wavelength (nm):",
                            "name": "wl_start",
                            "type": "float",
                            "value": 700.0,
                            "min": 700.0,
                            "max": 1000.0,
                            "step": 0.1,
                            "decimals": 1,
                        },
                        {
                            "title": "End Wavelength (nm):",
                            "name": "wl_end",
                            "type": "float",
                            "value": 900.0,
                            "min": 700.0,
                            "max": 1000.0,
                            "step": 0.1,
                            "decimals": 1,
                        },
                        {
                            "title": "Step Size (nm):",
                            "name": "wl_step_size",
                            "type": "float",
                            "value": 10.0,
                            "min": 0.1,
                            "max": 50.0,
                            "step": 0.1,
                            "decimals": 1,
                        },
                        {
                            "title": "Stabilization Time (s):",
                            "name": "wl_stabilize_time",
                            "type": "float",
                            "value": 2.0,
                            "min": 0.5,
                            "max": 10.0,
                            "step": 0.1,
                            "decimals": 1,
                        },
                        {
                            "title": "Auto-sync Power Meter:",
                            "name": "wl_auto_sync_power",
                            "type": "bool",
                            "value": True,
                        },
                    ],
                },
                # Spatial Scanning (Future Implementation)
                {
                    "title": "Spatial Scanning (Future)",
                    "name": "spatial_scan",
                    "type": "group",
                    "children": [
                        {
                            "title": "X Start (μm):",
                            "name": "x_start",
                            "type": "float",
                            "value": -100.0,
                            "min": -1000.0,
                            "max": 1000.0,
                            "decimals": 1,
                            "readonly": True,
                        },
                        {
                            "title": "X End (μm):",
                            "name": "x_end",
                            "type": "float",
                            "value": 100.0,
                            "min": -1000.0,
                            "max": 1000.0,
                            "decimals": 1,
                            "readonly": True,
                        },
                        {
                            "title": "Y Start (μm):",
                            "name": "y_start",
                            "type": "float",
                            "value": -100.0,
                            "min": -1000.0,
                            "max": 1000.0,
                            "decimals": 1,
                            "readonly": True,
                        },
                        {
                            "title": "Y End (μm):",
                            "name": "y_end",
                            "type": "float",
                            "value": 100.0,
                            "min": -1000.0,
                            "max": 1000.0,
                            "decimals": 1,
                            "readonly": True,
                        },
                        {
                            "title": "Note:",
                            "name": "spatial_note",
                            "type": "str",
                            "value": "Requires galvo scanner hardware integration",
                            "readonly": True,
                        },
                    ],
                },
                # Scan Control Actions
                {
                    "title": "Scan Control",
                    "name": "scan_control",
                    "type": "group",
                    "children": [
                        {
                            "title": "Start Scan:",
                            "name": "start_scan",
                            "type": "action",
                        },
                        {"title": "Stop Scan:", "name": "stop_scan", "type": "action"},
                        {
                            "title": "Pause Scan:",
                            "name": "pause_scan",
                            "type": "action",
                        },
                        {
                            "title": "Resume Scan:",
                            "name": "resume_scan",
                            "type": "action",
                        },
                        {
                            "title": "Preview Scan:",
                            "name": "preview_scan",
                            "type": "action",
                        },
                    ],
                },
                # Scan Status
                {
                    "title": "Scan Status",
                    "name": "scan_status",
                    "type": "group",
                    "children": [
                        {
                            "title": "Current Status:",
                            "name": "current_status",
                            "type": "str",
                            "value": "Idle",
                            "readonly": True,
                        },
                        {
                            "title": "Progress (%):",
                            "name": "scan_progress",
                            "type": "int",
                            "value": 0,
                            "readonly": True,
                            "min": 0,
                            "max": 100,
                        },
                        {
                            "title": "Current Position:",
                            "name": "current_position",
                            "type": "str",
                            "value": "N/A",
                            "readonly": True,
                        },
                        {
                            "title": "Points Completed:",
                            "name": "points_completed",
                            "type": "int",
                            "value": 0,
                            "readonly": True,
                        },
                        {
                            "title": "Total Points:",
                            "name": "total_points",
                            "type": "int",
                            "value": 0,
                            "readonly": True,
                        },
                        {
                            "title": "Estimated Time Remaining:",
                            "name": "eta",
                            "type": "str",
                            "value": "--:--",
                            "readonly": True,
>>>>>>> 8640b215
                        },
                    ],
                },
            ],
        },
    ]

    def __init__(self, dockarea=None, dashboard=None):
        """Initialize the μRASHG microscopy extension."""
        logger.info("Initializing μRASHG Microscopy Extension")

<<<<<<< HEAD
        if not PYMODAQ_AVAILABLE:
            logger.warning("PyMoDAQ not available, running in minimal mode")
            self.dashboard = None
            self.dockarea = None
            return

        # Initialize both parent classes safely for CI environments
        try:
            CustomApp.__init__(self, dockarea)
            QObject.__init__(self)
        except Exception as e:
            # Handle CI environment initialization issues
            logger.warning(
                f"CustomApp initialization failed (likely CI environment): {e}"
            )
            # Initialize QObject for signal support
            QObject.__init__(self)
            # Set minimal attributes to prevent AttributeError
            self.modules_manager = None
            self.settings_tree = None

        # Thread safety - initialize locks before any other operations
        self._init_lock = threading.RLock()
        self._module_lock = threading.RLock()
        self._measurement_lock = threading.RLock()

        with self._init_lock:
            # Store references
            self.dashboard = dashboard
            self.dockarea = dockarea
=======
        Args:
            parent: DockArea or QWidget parent container
        """
        super().__init__(parent)

        # Get dashboard reference - try to find it in global scope or parent
        self.dashboard = None
        if hasattr(parent, "dashboard"):
            self.dashboard = parent.dashboard
        elif hasattr(parent, "modules_manager"):
            self.dashboard = parent
        else:
            # Look for dashboard in global variables from launcher
            import sys

            frame = sys._getframe(1)
            if "dashboard" in frame.f_locals:
                self.dashboard = frame.f_locals["dashboard"]
            elif "dashboard" in frame.f_globals:
                self.dashboard = frame.f_globals["dashboard"]

        # Initialize CustomApp attributes that may not be set by parent
        if not hasattr(self, "dockarea") or self.dockarea is None:
            self.dockarea = parent  # Use parent as dockarea
        if not hasattr(self, "docks"):
            self.docks = {}  # Initialize empty docks dictionary

        # Device management (initialize before UI setup)
        if self.dashboard is not None:
            self.device_manager = self.dashboard.modules_manager
        else:
            # For testing or standalone mode
            self.device_manager = None
        self.available_devices = {}
        self.missing_devices = []

        # Initialize UI components
        self.setup_ui()

        # Connect parameter actions to methods (PyMoDAQ standard pattern)
        self.connect_parameter_actions()

        # Measurement state
        self.is_measuring = False
        self.measurement_thread = None
        self.current_measurement_data = None
>>>>>>> 8640b215

            # Initialize extension state
            self.is_measuring = False
            self.available_modules = {}
            self.measurement_data = {}
            self.hardware_manager = None

            # Setup the extension (only if dockarea is available)
            if self.dockarea is not None:
                self.setup_docks()
                self.setup_actions()
                self.setup_menu()
                self.connect_things()

            # Safely detect modules after UI is ready
            self.detect_modules()

            # Initialize hardware manager after dashboard is ready
            if self.dashboard:
                try:
                    self.hardware_manager = self.create_hardware_manager()
                    if self.hardware_manager:
                        self.log_message("Hardware manager initialized successfully")
                    else:
                        self.log_message("Hardware manager initialization failed")
                except Exception as e:
                    logger.warning(f"Failed to initialize hardware manager: {e}")
                    self.log_message(f"Hardware manager init warning: {e}")

    def setup_docks(self):
        """Setup advanced dock layout system with enhanced PyMoDAQ patterns."""
        if not PYMODAQ_AVAILABLE:
            return

<<<<<<< HEAD
        logger.info("Setting up advanced μRASHG extension dock layout")
=======
        # Status monitoring using PyMoDAQ threading patterns instead of QTimer
        self._status_monitoring_active = False
        self._status_worker_thread = None
        self._status_update_interval = 5.0  # seconds
>>>>>>> 8640b215

        # Initialize dock storage and layout configuration
        self.docks = {}
        self.dock_layout_config = {
            "resizable": True,
            "closable": False,
            "floatable": True,
            "movable": True,
        }

        # Create enhanced dock layout with improved organization
        self.create_primary_dock_layout()

<<<<<<< HEAD
        # Setup dock state persistence
        self.setup_dock_state_management()
=======
        # Initialize UI components in proper order
        self.setup_docks()  # Create dock layout
        self.setup_actions()  # Create actions/menus
        self.setup_widgets()  # Create main widgets
        self.connect_things()  # Connect signals/slots
>>>>>>> 8640b215

    def create_primary_dock_layout(self):
        """Create the primary dock layout with logical groupings."""
        # Create main control dock (left side)
        self.setup_control_dock()

<<<<<<< HEAD
        # Create settings dock (right side, top)
        self.setup_settings_dock()

        # Create advanced visualization dock (center/right, large)
        self.setup_advanced_visualization_dock()

        # Create status and progress dock (bottom)
        self.setup_status_dock()

        # Create device monitor and diagnostics dock (right, bottom)
        self.setup_device_monitor_dock()

        # Create data analysis dock (can be floated or tabbed)
        self.setup_data_analysis_dock()
=======
    def setup_docks(self):
        """
        Set up the dock layout for the extension.

        Creates a comprehensive dock layout with:
        - Control panel (left)
        - Device Controls (left bottom) ⭐ NEW PHASE 3
        - Live preview (top right)
        - Analysis display (middle right)
        - Status and progress (bottom)
        """
        # Control Panel Dock (left side)
        self.docks["control"] = Dock("μRASHG Control", size=(400, 600))
        self.dockarea.addDock(self.docks["control"], "left")

        # Device Control Dock (left bottom) ⭐ NEW PHASE 3 FEATURE
        self.docks["device_control"] = Dock("Direct Device Controls", size=(400, 400))
        self.dockarea.addDock(
            self.docks["device_control"], "bottom", self.docks["control"]
        )

        # Live Camera Preview Dock (top right)
        self.docks["preview"] = Dock("Live Camera Preview", size=(600, 400))
        self.dockarea.addDock(self.docks["preview"], "right", self.docks["control"])

        # RASHG Analysis Dock (middle right)
        self.docks["analysis"] = Dock("RASHG Analysis", size=(600, 400))
        self.dockarea.addDock(self.docks["analysis"], "bottom", self.docks["preview"])

        # System Status and Progress Dock (bottom)
        self.docks["status"] = Dock("System Status & Progress", size=(1000, 200))
        self.dockarea.addDock(
            self.docks["status"], "bottom", self.docks["device_control"]
        )
>>>>>>> 8640b215

    def setup_dock_state_management(self):
        """Setup dock state persistence and restoration."""
        try:
            # Store dock layout configuration for restoration
            self.dock_state = {
                "default_layout": True,
                "custom_positions": {},
                "visibility_states": {},
            }

            # Connect dock resize and move events for state tracking
            for dock_name, dock in self.docks.items():
                if hasattr(dock, "sigMoved"):
                    dock.sigMoved.connect(lambda: self.save_dock_state(dock_name))

<<<<<<< HEAD
            logger.debug("Dock state management initialized")
=======
        Creates essential actions for:
        - Starting/stopping measurements
        - Device initialization
        - Configuration management
        - Emergency stop
        """
        # Measurement control actions
        self.add_action(
            "start_measurement",
            "Start μRASHG Measurement",
            self.start_measurement,
            icon="SP_MediaPlay",
        )
        self.add_action(
            "stop_measurement",
            "Stop Measurement",
            self.stop_measurement,
            icon="SP_MediaStop",
        )
        self.add_action(
            "pause_measurement",
            "Pause Measurement",
            self.pause_measurement,
            icon="SP_MediaPause",
        )

        # Device management actions
        self.add_action(
            "initialize_devices",
            "Initialize Devices",
            self.initialize_devices,
            icon="SP_ComputerIcon",
        )
        self.add_action(
            "check_devices",
            "Check Device Status",
            self.check_device_status,
            icon="SP_DialogApplyButton",
        )
        self.add_action(
            "emergency_stop",
            "Emergency Stop",
            self.emergency_stop,
            icon="SP_BrowserStop",
        )

        # Configuration actions
        self.add_action(
            "load_config",
            "Load Configuration",
            self.load_configuration,
            icon="SP_DialogOpenButton",
        )
        self.add_action(
            "save_config",
            "Save Configuration",
            self.save_configuration,
            icon="SP_DialogSaveButton",
        )

        # Analysis actions (Enhanced for Phase 3)
        self.add_action(
            "analyze_data",
            "Analyze Current Data",
            self.analyze_current_data,
            icon="SP_FileDialogDetailedView",
        )
        self.add_action(
            "fit_rashg_curve",
            "Fit RASHG Pattern",  # ⭐ NEW
            self.fit_rashg_pattern,
            icon="SP_ComputerIcon",
        )
        self.add_action(
            "export_data", "Export Data", self.export_data, icon="SP_DialogSaveButton"
        )
        self.add_action(
            "export_analysis",
            "Export Analysis Results",  # ⭐ NEW
            self.export_analysis_results,
            icon="SP_DialogSaveButton",
        )

        logger.info("Created actions for μRASHG extension")

    def connect_parameter_actions(self):
        """Connect parameter tree actions to methods (PyMoDAQ standard pattern)."""
        try:
            # Measurement control actions
            self.settings.child(
                "measurement_control", "start_measurement"
            ).sigActivated.connect(self.start_measurement)
            self.settings.child(
                "measurement_control", "stop_measurement"
            ).sigActivated.connect(self.stop_measurement)
            self.settings.child(
                "measurement_control", "pause_measurement"
            ).sigActivated.connect(self.pause_measurement)

            # Device management actions (original parameters)
            self.settings.child(
                "device_management", "initialize_devices"
            ).sigActivated.connect(self.initialize_devices)
            self.settings.child(
                "device_management", "check_devices"
            ).sigActivated.connect(self.check_device_status)
            self.settings.child(
                "device_management", "emergency_stop"
            ).sigActivated.connect(self.emergency_stop)

            # Configuration actions
            self.settings.child("configuration", "load_config").sigActivated.connect(
                self.load_configuration
            )
            self.settings.child("configuration", "save_config").sigActivated.connect(
                self.save_configuration
            )

            # Analysis actions (original parameters)
            self.settings.child("analysis", "analyze_data").sigActivated.connect(
                self.analyze_current_data
            )
            self.settings.child("analysis", "fit_rashg_curve").sigActivated.connect(
                self.fit_rashg_pattern
            )
            self.settings.child("analysis", "export_data").sigActivated.connect(
                self.export_data
            )
            self.settings.child("analysis", "export_analysis").sigActivated.connect(
                self.export_analysis_results
            )

            # Device Control Parameter Tree Actions (New PyMoDAQ Standards)
            try:
                # Laser control actions
                self.settings.child(
                    "device_control", "laser_control", "set_wavelength_action"
                ).sigActivated.connect(
                    lambda: self.set_laser_wavelength_from_parameter(
                        self.settings.child(
                            "device_control", "laser_control", "set_wavelength"
                        ).value()
                    )
                )
                self.settings.child(
                    "device_control", "laser_control", "open_shutter"
                ).sigActivated.connect(self.open_laser_shutter)
                self.settings.child(
                    "device_control", "laser_control", "close_shutter"
                ).sigActivated.connect(self.close_laser_shutter)

                # Rotator control actions
                self.settings.child(
                    "device_control", "rotator_control", "qwp_control", "move_qwp"
                ).sigActivated.connect(
                    lambda: self.move_rotator_from_parameter(
                        0,
                        self.settings.child(
                            "device_control",
                            "rotator_control",
                            "qwp_control",
                            "qwp_set_pos",
                        ).value(),
                    )
                )
                self.settings.child(
                    "device_control", "rotator_control", "qwp_control", "home_qwp"
                ).sigActivated.connect(lambda: self.home_rotator(0))

                self.settings.child(
                    "device_control",
                    "rotator_control",
                    "hwp_inc_control",
                    "move_hwp_inc",
                ).sigActivated.connect(
                    lambda: self.move_rotator_from_parameter(
                        1,
                        self.settings.child(
                            "device_control",
                            "rotator_control",
                            "hwp_inc_control",
                            "hwp_inc_set_pos",
                        ).value(),
                    )
                )
                self.settings.child(
                    "device_control",
                    "rotator_control",
                    "hwp_inc_control",
                    "home_hwp_inc",
                ).sigActivated.connect(lambda: self.home_rotator(1))

                self.settings.child(
                    "device_control",
                    "rotator_control",
                    "hwp_ana_control",
                    "move_hwp_ana",
                ).sigActivated.connect(
                    lambda: self.move_rotator_from_parameter(
                        2,
                        self.settings.child(
                            "device_control",
                            "rotator_control",
                            "hwp_ana_control",
                            "hwp_ana_set_pos",
                        ).value(),
                    )
                )
                self.settings.child(
                    "device_control",
                    "rotator_control",
                    "hwp_ana_control",
                    "home_hwp_ana",
                ).sigActivated.connect(lambda: self.home_rotator(2))

                self.settings.child(
                    "device_control", "rotator_control", "emergency_stop_rotators"
                ).sigActivated.connect(self.emergency_stop_rotators)

                # Power meter control actions
                self.settings.child(
                    "device_control", "power_control", "auto_sync_wavelength"
                ).sigValueChanged.connect(self.on_auto_sync_changed)
                self.settings.child(
                    "device_control", "power_control", "manual_sync"
                ).sigActivated.connect(self.manual_sync_wavelength)

                logger.info(
                    "Connected device control parameter tree actions (PyMoDAQ standards)"
                )

            except Exception as e:
                logger.warning(
                    f"Some device control parameter connections failed (parameters may not exist yet): {e}"
                )

            # Analysis Control Parameter Tree Actions (New PyMoDAQ Standards)
            try:
                # Polar analysis actions
                self.settings.child(
                    "analysis_control", "polar_analysis", "auto_fit"
                ).sigValueChanged.connect(self.on_auto_fit_changed)
                self.settings.child(
                    "analysis_control", "polar_analysis", "fit_rashg"
                ).sigActivated.connect(self.fit_rashg_pattern)

                # Spectral analysis actions
                self.settings.child(
                    "analysis_control", "spectral_analysis", "spectral_mode"
                ).sigValueChanged.connect(self.update_spectral_analysis)
                self.settings.child(
                    "analysis_control", "spectral_analysis", "update_spectral"
                ).sigActivated.connect(self.update_spectral_analysis)

                # 3D visualization actions
                self.settings.child(
                    "analysis_control", "volume_3d", "volume_mode"
                ).sigValueChanged.connect(self.update_3d_visualization)
                self.settings.child(
                    "analysis_control", "volume_3d", "update_3d"
                ).sigActivated.connect(self.update_3d_visualization)

                logger.info(
                    "Connected analysis control parameter tree actions (PyMoDAQ standards)"
                )

            except Exception as e:
                logger.warning(
                    f"Some analysis control parameter connections failed (parameters may not exist yet): {e}"
                )

            # Scanner Integration Parameter Actions (New PyMoDAQ Standards)
            try:
                self._connect_scanner_parameter_actions()
            except Exception as e:
                logger.warning(f"Could not connect scanner parameter actions: {e}")

            logger.info("Connected parameter actions to methods (PyMoDAQ standard)")
        except Exception as e:
            logger.error(f"Error connecting parameter actions: {e}")

    def _on_device_control_parameter_changed(self, param, changes):
        """Handle device control parameter changes (PyMoDAQ standards compliant)."""
        for param, change, data in changes:
            path = self.device_control_settings.childPath(param)

            if len(path) >= 2:
                group_name = path[-2]
                param_name = path[-1]

                try:
                    # Laser Control Actions
                    if group_name == "laser_control":
                        if param_name == "set_wavelength_action":
                            wavelength = self.device_control_settings.child(
                                "laser_control", "set_wavelength"
                            ).value()
                            self.set_laser_wavelength_from_parameter(wavelength)
                        elif param_name == "open_shutter":
                            self.open_laser_shutter()
                        elif param_name == "close_shutter":
                            self.close_laser_shutter()

                    # Rotator Control Actions
                    elif group_name in [
                        "qwp_control",
                        "hwp_inc_control",
                        "hwp_ana_control",
                    ]:
                        axis_map = {
                            "qwp_control": 0,
                            "hwp_inc_control": 1,
                            "hwp_ana_control": 2,
                        }
                        axis = axis_map[group_name]

                        if param_name.startswith("move_"):
                            position = self.device_control_settings.child(
                                group_name, param_name.replace("move_", "") + "_set_pos"
                            ).value()
                            self.move_rotator_from_parameter(axis, position)
                        elif param_name.startswith("home_"):
                            self.home_rotator(axis)

                    elif (
                        group_name == "rotator_control"
                        and param_name == "emergency_stop_rotators"
                    ):
                        self.emergency_stop_rotators()

                    # Power Meter Control Actions
                    elif group_name == "power_control":
                        if param_name == "auto_sync_wavelength":
                            self.on_auto_sync_changed()
                        elif param_name == "manual_sync":
                            self.manual_sync_wavelength()

                except Exception as e:
                    logger.error(
                        f"Error handling device control parameter change {path}: {e}"
                    )
                    self.log_message(f"Device control error: {e}", level="ERROR")

    def set_laser_wavelength_from_parameter(self, wavelength):
        """Set laser wavelength from parameter tree (PyMoDAQ pattern)."""
        try:
            # Update the actual laser hardware
            self.set_laser_wavelength()  # Use existing method

            # Update parameter tree display
            self.device_control_settings.child(
                "laser_control", "current_wavelength"
            ).setValue(wavelength)
            self.log_message(
                f"Laser wavelength set to {wavelength:.1f} nm", level="INFO"
            )
        except Exception as e:
            logger.error(f"Error setting laser wavelength from parameter: {e}")
            self.log_message(f"Failed to set wavelength: {e}", level="ERROR")

    def move_rotator_from_parameter(self, axis, position):
        """Move rotator from parameter tree (PyMoDAQ pattern)."""
        try:
            # Use existing rotator move method
            self.move_rotator(axis)

            # Update current position display in parameter tree
            axis_names = ["qwp_control", "hwp_inc_control", "hwp_ana_control"]
            if axis < len(axis_names):
                group_name = axis_names[axis]
                param_name = group_name.replace("_control", "") + "_current_pos"
                self.device_control_settings.child(group_name, param_name).setValue(
                    position
                )

            self.log_message(
                f"Rotator axis {axis} moved to {position:.2f}°", level="INFO"
            )
        except Exception as e:
            logger.error(f"Error moving rotator from parameter: {e}")
            self.log_message(f"Failed to move rotator: {e}", level="ERROR")

    def update_device_control_parameters(self):
        """Update device control parameters from hardware state (PyMoDAQ standards pattern)."""
        try:
            # Update laser parameters
            if hasattr(self, "device_manager") and self.device_manager:
                # Get laser wavelength from hardware
                try:
                    laser_wavelength = self.get_current_laser_wavelength()
                    if laser_wavelength is not None:
                        self.settings.child(
                            "device_control", "laser_control", "current_wavelength"
                        ).setValue(laser_wavelength)

                    # Update laser status
                    laser_available = "MaiTai" in self.available_devices
                    laser_status = "Connected" if laser_available else "Disconnected"
                    self.settings.child(
                        "device_control", "laser_control", "laser_status"
                    ).setValue(laser_status)

                except Exception as e:
                    logger.debug(f"Could not update laser parameters: {e}")

                # Update rotator positions
                try:
                    positions = self.get_current_elliptec_positions()
                    if positions:
                        axis_params = [
                            (
                                "device_control",
                                "rotator_control",
                                "qwp_control",
                                "qwp_current_pos",
                            ),
                            (
                                "device_control",
                                "rotator_control",
                                "hwp_inc_control",
                                "hwp_inc_current_pos",
                            ),
                            (
                                "device_control",
                                "rotator_control",
                                "hwp_ana_control",
                                "hwp_ana_current_pos",
                            ),
                        ]

                        for i, param_path in enumerate(axis_params):
                            if i < len(positions) and positions[i] is not None:
                                self.settings.child(*param_path).setValue(positions[i])

                except Exception as e:
                    logger.debug(f"Could not update rotator parameters: {e}")

                # Update power meter parameters
                try:
                    # Get power reading
                    if hasattr(self, "power_display") and hasattr(
                        self.power_display, "text"
                    ):
                        power_text = self.power_display.text()
                        if power_text != "--- mW":
                            try:
                                power_value = float(power_text.replace(" mW", ""))
                                self.settings.child(
                                    "device_control", "power_control", "current_power"
                                ).setValue(power_value)
                            except ValueError:
                                pass

                    # Update power meter wavelength if available
                    if hasattr(self, "power_wavelength_display") and hasattr(
                        self.power_wavelength_display, "text"
                    ):
                        wl_text = self.power_wavelength_display.text()
                        if wl_text != "--- nm":
                            try:
                                wl_value = float(wl_text.replace(" nm", ""))
                                self.settings.child(
                                    "device_control",
                                    "power_control",
                                    "power_wavelength",
                                ).setValue(wl_value)
                            except ValueError:
                                pass

                except Exception as e:
                    logger.debug(f"Could not update power parameters: {e}")

        except Exception as e:
            logger.debug(f"Error updating device control parameters: {e}")

    def setup_widgets(self):
        """
        Set up all widget components for the extension.
>>>>>>> 8640b215

        except Exception as e:
            logger.warning(f"Could not setup dock state management: {e}")

    def setup_control_dock(self):
        """Setup main control dock with measurement controls."""
        control_dock = Dock("μRASHG Control", size=(300, 200), closable=False)
        self.dockarea.addDock(control_dock, "left")
        self.docks["control"] = control_dock

<<<<<<< HEAD
        # Create control widget
        control_widget = QtWidgets.QWidget()
        control_dock.addWidget(control_widget)
        control_layout = QtWidgets.QVBoxLayout(control_widget)

        # Add experiment type selection
        exp_group = QtWidgets.QGroupBox("Experiment Configuration")
        exp_layout = QtWidgets.QVBoxLayout(exp_group)

        self.experiment_combo = QtWidgets.QComboBox()
        self.experiment_combo.addItems(
            [
                "Basic RASHG",
                "Multi-Wavelength RASHG",
                "Full Polarimetric SHG",
                "Calibration",
            ]
        )
        exp_layout.addWidget(QtWidgets.QLabel("Measurement Type:"))
        exp_layout.addWidget(self.experiment_combo)

        control_layout.addWidget(exp_group)

        # Add measurement controls
        self.setup_measurement_controls(control_layout)

    def setup_settings_dock(self):
        """Setup settings dock with PyMoDAQ parameter tree."""
        settings_dock = Dock("Settings", size=(350, 400), closable=False)
        self.dockarea.addDock(settings_dock, "right")
        self.docks["settings"] = settings_dock

        # Create PyMoDAQ parameter tree
        try:
            from pymodaq_gui.parameter import ParameterTree
            from pymodaq_utils.parameter import Parameter

            # Initialize settings parameter tree
            self.settings = Parameter.create(
                name="Settings", type="group", children=self.params
            )
            self.settings_tree = ParameterTree()
            self.settings_tree.setMinimumWidth(300)
            self.settings_tree.setParameters(self.settings, showTop=False)

            # Add parameter tree to dock
            settings_dock.addWidget(self.settings_tree)

            logger.info("Parameter tree setup completed")

        except ImportError as e:
            logger.warning(f"PyMoDAQ parameter tree not available: {e}")
            # Fallback to basic controls
            settings_widget = QtWidgets.QWidget()
            settings_dock.addWidget(settings_widget)
            settings_layout = QtWidgets.QVBoxLayout(settings_widget)
            self.setup_parameter_controls(settings_layout)

    def setup_status_dock(self):
        """Setup status dock with logging and progress."""
        status_dock = Dock("Status & Progress", size=(400, 250), closable=False)
        self.dockarea.addDock(status_dock, "bottom")
        self.docks["status"] = status_dock

        status_widget = QtWidgets.QWidget()
        status_dock.addWidget(status_widget)
        status_layout = QtWidgets.QVBoxLayout(status_widget)

        # Progress bar
        self.progress_bar = QtWidgets.QProgressBar()
        status_layout.addWidget(QtWidgets.QLabel("Measurement Progress:"))
        status_layout.addWidget(self.progress_bar)

        # Status log
        self.status_text = QtWidgets.QTextEdit()
        self.status_text.setMaximumHeight(150)
        self.status_text.setReadOnly(True)
        status_layout.addWidget(QtWidgets.QLabel("System Log:"))
        status_layout.addWidget(self.status_text)

    def setup_advanced_visualization_dock(self):
        """Setup advanced visualization dock with real-time multi-plot capabilities."""
        viz_dock = Dock(
            "Advanced Visualization", size=(700, 500), **self.dock_layout_config
        )
        self.dockarea.addDock(viz_dock, "bottom", self.docks["settings"])
        self.docks["visualization"] = viz_dock

        viz_widget = QtWidgets.QWidget()
        viz_dock.addWidget(viz_widget)
        viz_layout = QtWidgets.QVBoxLayout(viz_widget)

        # Create tabbed visualization interface
        self.viz_tabs = QtWidgets.QTabWidget()
        viz_layout.addWidget(self.viz_tabs)

        # Setup individual visualization tabs
        self.setup_rashg_plot_tab()
        self.setup_polarization_analysis_tab()
        self.setup_real_time_monitoring_tab()
        self.setup_3d_visualization_tab()

        # Add visualization controls
        self.setup_visualization_controls(viz_layout)

    def setup_rashg_plot_tab(self):
        """Setup main RASHG data plot tab."""
        try:
            import pyqtgraph as pg

            # Create main RASHG plot widget
            rashg_widget = QtWidgets.QWidget()
            rashg_layout = QtWidgets.QVBoxLayout(rashg_widget)

            # Enhanced plot widget with better styling
            self.plot_widget = pg.PlotWidget(title="μRASHG Intensity vs Polarization")
            self.plot_widget.setLabel("left", "SHG Intensity", units="counts")
            self.plot_widget.setLabel("bottom", "Polarization Angle", units="°")
            self.plot_widget.showGrid(x=True, y=True, alpha=0.3)
            self.plot_widget.setBackground("w")

            # Add legend and crosshair cursor
            self.plot_widget.addLegend()

            # Setup plot data items for different measurement types
            self.plot_data_items = {
                "raw_data": self.plot_widget.plot(
                    [], [], pen="blue", symbol="o", name="Raw Data"
                ),
                "fitted_curve": self.plot_widget.plot(
                    [], [], pen="red", name="Fitted Curve"
                ),
                "background": self.plot_widget.plot(
                    [], [], pen="gray", name="Background"
                ),
            }

            rashg_layout.addWidget(self.plot_widget)
            self.viz_tabs.addTab(rashg_widget, "RASHG Data")

        except ImportError:
            # Fallback tab if pyqtgraph not available
            fallback_widget = QtWidgets.QLabel(
                "Advanced visualization requires pyqtgraph"
            )
            fallback_widget.setAlignment(QtCore.Qt.AlignCenter)
            self.viz_tabs.addTab(fallback_widget, "RASHG Data")

    def setup_polarization_analysis_tab(self):
        """Setup polarization analysis visualization tab."""
        try:
            import pyqtgraph as pg

            polar_widget = QtWidgets.QWidget()
            polar_layout = QtWidgets.QVBoxLayout(polar_widget)

            # Create polar plot for polarization analysis
            self.polar_plot = pg.PlotWidget(title="Polarization Analysis")

            # Add polar coordinate system visualization
            self.polar_plot.setAspectLocked(True)
            self.polar_plot.showGrid(x=True, y=True, alpha=0.3)

            # Create polar data items
            self.polar_data_items = {
                "intensity_polar": self.polar_plot.plot([], [], pen="blue"),
                "fitted_ellipse": self.polar_plot.plot([], [], pen="red"),
            }

            polar_layout.addWidget(self.polar_plot)
            self.viz_tabs.addTab(polar_widget, "Polar Analysis")

        except ImportError:
            fallback_widget = QtWidgets.QLabel("Polar analysis requires pyqtgraph")
            fallback_widget.setAlignment(QtCore.Qt.AlignCenter)
            self.viz_tabs.addTab(fallback_widget, "Polar Analysis")

    def setup_real_time_monitoring_tab(self):
        """Setup real-time device monitoring tab."""
        try:
            import pyqtgraph as pg

            monitor_widget = QtWidgets.QWidget()
            monitor_layout = QtWidgets.QVBoxLayout(monitor_widget)

            # Create multi-parameter monitoring
            self.monitor_plot = pg.PlotWidget(title="Real-time Device Monitoring")
            self.monitor_plot.setLabel("left", "Value")
            self.monitor_plot.setLabel("bottom", "Time", units="s")
            self.monitor_plot.showGrid(x=True, y=True, alpha=0.3)
            self.monitor_plot.addLegend()

            # Setup monitoring data buffers
            self.monitoring_data = {
                "power": {"times": [], "values": [], "plot": None},
                "temperature": {"times": [], "values": [], "plot": None},
                "position": {"times": [], "values": [], "plot": None},
            }

            # Create plot items for monitoring
            self.monitoring_data["power"]["plot"] = self.monitor_plot.plot(
                [], [], pen="green", name="Laser Power"
            )
            self.monitoring_data["temperature"]["plot"] = self.monitor_plot.plot(
                [], [], pen="orange", name="Temperature"
            )
            self.monitoring_data["position"]["plot"] = self.monitor_plot.plot(
                [], [], pen="purple", name="Position"
            )

            monitor_layout.addWidget(self.monitor_plot)
            self.viz_tabs.addTab(monitor_widget, "Real-time Monitor")

        except ImportError:
            fallback_widget = QtWidgets.QLabel(
                "Real-time monitoring requires pyqtgraph"
            )
            fallback_widget.setAlignment(QtCore.Qt.AlignCenter)
            self.viz_tabs.addTab(fallback_widget, "Real-time Monitor")

    def setup_3d_visualization_tab(self):
        """Setup 3D visualization tab for spatial mapping."""
        try:
            import pyqtgraph.opengl as gl

            # Create 3D widget
            gl_widget = gl.GLViewWidget()
            gl_widget.setWindowTitle("3D RASHG Mapping")

            # Add 3D coordinate grid
            grid = gl.GLGridItem()
            grid.scale(10, 10, 1)
            gl_widget.addItem(grid)

            # Store 3D plot reference
            self.gl_widget = gl_widget
            self.gl_scatter = None  # Will be created when data is available

            self.viz_tabs.addTab(gl_widget, "3D Mapping")

        except ImportError:
            fallback_widget = QtWidgets.QLabel(
                "3D visualization requires pyqtgraph with OpenGL"
            )
            fallback_widget.setAlignment(QtCore.Qt.AlignCenter)
            self.viz_tabs.addTab(fallback_widget, "3D Mapping")

    def setup_visualization_controls(self, layout):
        """Setup visualization control panel."""
        controls_group = QtWidgets.QGroupBox("Visualization Controls")
        controls_layout = QtWidgets.QHBoxLayout(controls_group)

        # Auto-scale toggle
        self.auto_scale_check = QtWidgets.QCheckBox("Auto Scale")
        self.auto_scale_check.setChecked(True)
        controls_layout.addWidget(self.auto_scale_check)

        # Live update toggle
        self.live_update_check = QtWidgets.QCheckBox("Live Update")
        self.live_update_check.setChecked(True)
        controls_layout.addWidget(self.live_update_check)

        # Export plot button
        export_btn = QtWidgets.QPushButton("Export Plot")
        export_btn.clicked.connect(self.export_current_plot)
        controls_layout.addWidget(export_btn)

        # Clear plots button
        clear_btn = QtWidgets.QPushButton("Clear Plots")
        clear_btn.clicked.connect(self.clear_all_plots)
        controls_layout.addWidget(clear_btn)

        layout.addWidget(controls_group)

    def setup_device_monitor_dock(self):
        """Setup device monitor dock for hardware status."""
        device_dock = Dock("Device Monitor", size=(300, 300), closable=False)
        self.dockarea.addDock(device_dock, "right", self.docks["control"])
        self.docks["device_monitor"] = device_dock

        device_widget = QtWidgets.QWidget()
        device_dock.addWidget(device_widget)
        device_layout = QtWidgets.QVBoxLayout(device_widget)

        # Device status display
        device_layout.addWidget(QtWidgets.QLabel("Hardware Status:"))

        self.device_status_widget = QtWidgets.QTextEdit()
        self.device_status_widget.setMaximumHeight(200)
        self.device_status_widget.setReadOnly(True)
        device_layout.addWidget(self.device_status_widget)

        # Device refresh button
        refresh_btn = QtWidgets.QPushButton("Refresh Devices")
        refresh_btn.clicked.connect(self.detect_modules)
        device_layout.addWidget(refresh_btn)

    def setup_data_analysis_dock(self):
        """Setup data analysis dock with advanced analysis tools."""
        analysis_dock = Dock(
            "Data Analysis", size=(400, 350), **self.dock_layout_config
        )

        # Position as tabbed with device monitor or float it
        try:
            self.dockarea.addDock(analysis_dock, "tab", self.docks["device_monitor"])
        except Exception:
            self.dockarea.addDock(analysis_dock, "right")

        self.docks["data_analysis"] = analysis_dock

        analysis_widget = QtWidgets.QWidget()
        analysis_dock.addWidget(analysis_widget)
        analysis_layout = QtWidgets.QVBoxLayout(analysis_widget)

        # Analysis controls
        self.setup_analysis_controls(analysis_layout)

        # Results display
        self.setup_analysis_results(analysis_layout)

    def setup_analysis_controls(self, layout):
        """Setup analysis control panel."""
        controls_group = QtWidgets.QGroupBox("Analysis Tools")
        controls_layout = QtWidgets.QVBoxLayout(controls_group)

        # Analysis type selection
        analysis_type_layout = QtWidgets.QHBoxLayout()
        analysis_type_layout.addWidget(QtWidgets.QLabel("Analysis Type:"))

        self.analysis_type_combo = QtWidgets.QComboBox()
        self.analysis_type_combo.addItems(
            [
                "Sin² Fitting",
                "Fourier Analysis",
                "Principal Component Analysis",
                "Background Subtraction",
                "Noise Analysis",
            ]
        )
        analysis_type_layout.addWidget(self.analysis_type_combo)
        controls_layout.addLayout(analysis_type_layout)

        # Analysis parameters
        params_group = QtWidgets.QGroupBox("Parameters")
        params_layout = QtWidgets.QFormLayout(params_group)

        self.fit_order_spin = QtWidgets.QSpinBox()
        self.fit_order_spin.setRange(1, 10)
        self.fit_order_spin.setValue(4)
        params_layout.addRow("Harmonic Order:", self.fit_order_spin)

        self.confidence_spin = QtWidgets.QDoubleSpinBox()
        self.confidence_spin.setRange(0.1, 0.99)
        self.confidence_spin.setValue(0.95)
        self.confidence_spin.setSingleStep(0.05)
        params_layout.addRow("Confidence Level:", self.confidence_spin)

        controls_layout.addWidget(params_group)

        # Analysis buttons
        button_layout = QtWidgets.QHBoxLayout()

        analyze_btn = QtWidgets.QPushButton("Analyze Data")
        analyze_btn.clicked.connect(self.run_data_analysis)
        button_layout.addWidget(analyze_btn)

        auto_analyze_check = QtWidgets.QCheckBox("Auto")
        auto_analyze_check.setToolTip("Automatically analyze new data")
        button_layout.addWidget(auto_analyze_check)

        controls_layout.addLayout(button_layout)
        layout.addWidget(controls_group)

    def setup_analysis_results(self, layout):
        """Setup analysis results display."""
        results_group = QtWidgets.QGroupBox("Analysis Results")
        results_layout = QtWidgets.QVBoxLayout(results_group)

        # Results text area
        self.analysis_results_text = QtWidgets.QTextEdit()
        self.analysis_results_text.setMaximumHeight(150)
        self.analysis_results_text.setReadOnly(True)
        self.analysis_results_text.setPlainText("No analysis performed yet.")
        results_layout.addWidget(self.analysis_results_text)

        # Export analysis button
        export_analysis_btn = QtWidgets.QPushButton("Export Analysis")
        export_analysis_btn.clicked.connect(self.export_analysis_results)
        results_layout.addWidget(export_analysis_btn)

        layout.addWidget(results_group)

    def save_dock_state(self, dock_name):
        """Save current dock state for persistence."""
        try:
            if dock_name in self.docks:
                dock = self.docks[dock_name]
                self.dock_state["custom_positions"][dock_name] = {
                    "size": dock.size(),
                    "position": dock.pos() if hasattr(dock, "pos") else None,
                    "floating": (
                        dock.isFloating() if hasattr(dock, "isFloating") else False
                    ),
                }
                logger.debug(f"Saved state for dock: {dock_name}")
        except Exception as e:
            logger.warning(f"Could not save dock state for {dock_name}: {e}")

    def export_current_plot(self):
        """Export currently active plot to file."""
        try:
            if hasattr(self, "viz_tabs") and self.viz_tabs.currentWidget():
                current_tab = self.viz_tabs.currentIndex()
                tab_name = self.viz_tabs.tabText(current_tab)

                # Get filename from user
                filename, _ = QtWidgets.QFileDialog.getSaveFileName(
                    None,
                    f"Export {tab_name} Plot",
                    f"urashg_{tab_name.lower().replace(' ', '_')}.png",
                    "PNG Files (*.png);;SVG Files (*.svg);;PDF Files (*.pdf)",
                )

                if filename:
                    # Export logic would depend on the plot widget type
                    if current_tab == 0 and hasattr(self, "plot_widget"):
                        # Export main RASHG plot
                        import pyqtgraph as pg

                        exporter = pg.exporters.ImageExporter(self.plot_widget.plotItem)
                        exporter.export(filename)
                        self.log_message(f"Plot exported to {filename}")
                    else:
                        self.log_message("Export not implemented for this plot type")

        except Exception as e:
            logger.error(f"Failed to export plot: {e}")
            self.error_occurred.emit(f"Plot export failed: {e}")

    def clear_all_plots(self):
        """Clear all visualization plots."""
        try:
            # Clear main RASHG plot
            if hasattr(self, "plot_data_items"):
                for item in self.plot_data_items.values():
                    item.setData([], [])

            # Clear polar plot
            if hasattr(self, "polar_data_items"):
                for item in self.polar_data_items.values():
                    item.setData([], [])

            # Clear monitoring plots
            if hasattr(self, "monitoring_data"):
                for data in self.monitoring_data.values():
                    data["times"].clear()
                    data["values"].clear()
                    if data["plot"]:
                        data["plot"].setData([], [])

            self.log_message("All plots cleared")

        except Exception as e:
            logger.error(f"Failed to clear plots: {e}")

    def run_data_analysis(self):
        """Run data analysis on current measurement data."""
        try:
            if not hasattr(self, "measurement_data") or not self.measurement_data:
                self.analysis_results_text.setPlainText(
                    "No measurement data available for analysis."
                )
                return

            analysis_type = self.analysis_type_combo.currentText()
            self.log_message(f"Running {analysis_type} analysis...")

            # Placeholder for actual analysis implementation
            if analysis_type == "Sin² Fitting":
                results = self.perform_sin2_fitting()
            elif analysis_type == "Fourier Analysis":
                results = self.perform_fourier_analysis()
            else:
                results = f"Analysis type '{analysis_type}' not yet implemented."

            self.analysis_results_text.setPlainText(results)
            self.log_message("Analysis completed")

        except Exception as e:
            logger.error(f"Analysis failed: {e}")
            self.error_occurred.emit(f"Data analysis failed: {e}")

    def perform_sin2_fitting(self):
        """Perform Sin² fitting analysis on RASHG data."""
        # This would implement actual Sin² fitting
        return (
            "Sin² Fitting Results:\n"
            "Amplitude: 150.3 ± 5.2\n"
            "Phase: 45.2° ± 2.1°\n"
            "Offset: 98.7 ± 3.4\n"
            "R²: 0.987"
        )

    def perform_fourier_analysis(self):
        """Perform Fourier analysis on RASHG data."""
        # This would implement actual Fourier analysis
        return (
            "Fourier Analysis Results:\n"
            "Fundamental: 180° period\n"
            "2nd Harmonic: 45° period (strong)\n"
            "4th Harmonic: 90° period (moderate)\n"
            "Noise Level: 2.3%"
        )

    def export_analysis_results(self):
        """Export analysis results to file."""
        try:
            filename, _ = QtWidgets.QFileDialog.getSaveFileName(
                None,
                "Export Analysis Results",
                "urashg_analysis_results.txt",
                "Text Files (*.txt);;JSON Files (*.json)",
            )

            if filename:
                with open(filename, "w") as f:
                    f.write(self.analysis_results_text.toPlainText())
                self.log_message(f"Analysis results exported to {filename}")

        except Exception as e:
            logger.error(f"Failed to export analysis results: {e}")
            self.error_occurred.emit(f"Analysis export failed: {e}")

    def setup_measurement_controls(self, layout):
        """Setup measurement control buttons."""
        button_group = QtWidgets.QGroupBox("Measurement Control")
        button_layout = QtWidgets.QVBoxLayout(button_group)

        # Main measurement controls
        main_buttons = QtWidgets.QHBoxLayout()

        self.start_button = QtWidgets.QPushButton("Start Measurement")
        self.start_button.clicked.connect(self.start_measurement)
        self.start_button.setStyleSheet(
            "QPushButton { background-color: #4CAF50; color: white; }"
        )
        main_buttons.addWidget(self.start_button)

        self.stop_button = QtWidgets.QPushButton("Stop")
        self.stop_button.clicked.connect(self.stop_measurement)
        self.stop_button.setEnabled(False)
        self.stop_button.setStyleSheet(
            "QPushButton { background-color: #f44336; color: white; }"
        )
        main_buttons.addWidget(self.stop_button)

        button_layout.addLayout(main_buttons)

        # Additional controls
        additional_buttons = QtWidgets.QHBoxLayout()

        self.calibrate_button = QtWidgets.QPushButton("Calibrate")
        self.calibrate_button.clicked.connect(self.start_calibration)
        additional_buttons.addWidget(self.calibrate_button)

        self.preview_button = QtWidgets.QPushButton("Preview")
        self.preview_button.clicked.connect(self.start_preview)
        additional_buttons.addWidget(self.preview_button)

        button_layout.addLayout(additional_buttons)
        layout.addWidget(button_group)

    def setup_parameter_controls(self, layout):
        """Setup basic parameter controls in settings dock."""
        param_group = QtWidgets.QGroupBox("Measurement Parameters")
        param_layout = QtWidgets.QFormLayout(param_group)

        # Polarization steps
        self.pol_steps_spinbox = QtWidgets.QSpinBox()
        self.pol_steps_spinbox.setRange(4, 360)
        self.pol_steps_spinbox.setValue(36)
        param_layout.addRow("Polarization Steps:", self.pol_steps_spinbox)

        # Integration time
        self.integration_time_spinbox = QtWidgets.QSpinBox()
        self.integration_time_spinbox.setRange(1, 10000)
        self.integration_time_spinbox.setValue(100)
        self.integration_time_spinbox.setSuffix(" ms")
        param_layout.addRow("Integration Time:", self.integration_time_spinbox)

        layout.addWidget(param_group)

        # Device configuration group
        device_group = QtWidgets.QGroupBox("Device Configuration")
        device_layout = QtWidgets.QFormLayout(device_group)

        # Add device selection controls
        self.camera_combo = QtWidgets.QComboBox()
        self.camera_combo.addItem("PrimeBSI")
        device_layout.addRow("Camera:", self.camera_combo)

        self.power_meter_combo = QtWidgets.QComboBox()
        self.power_meter_combo.addItem("Newport1830C")
        device_layout.addRow("Power Meter:", self.power_meter_combo)

        layout.addWidget(device_group)

    def setup_actions(self):
        """Setup toolbar actions following PyMoDAQ CustomApp patterns."""
        if not PYMODAQ_AVAILABLE:
            return

        logger.info("Setting up μRASHG extension actions")

        # Initialize actions storage
        self.actions = {}

        # Create main actions
        self.create_measurement_actions()
        self.create_calibration_actions()
        self.create_data_actions()

    def create_measurement_actions(self):
        """Create measurement-related actions."""
        # Start measurement action
        start_action = QtWidgets.QAction("Start Measurement", self)
        start_action.setIcon(QtGui.QIcon.fromTheme("media-playback-start"))
        start_action.triggered.connect(self.start_measurement)
        self.actions["start_measurement"] = start_action

        # Stop measurement action
        stop_action = QtWidgets.QAction("Stop Measurement", self)
        stop_action.setIcon(QtGui.QIcon.fromTheme("media-playback-stop"))
        stop_action.triggered.connect(self.stop_measurement)
        stop_action.setEnabled(False)
        self.actions["stop_measurement"] = stop_action

        # Preview action
        preview_action = QtWidgets.QAction("Preview", self)
        preview_action.setIcon(QtGui.QIcon.fromTheme("view-preview"))
        preview_action.triggered.connect(self.start_preview)
        self.actions["preview"] = preview_action

    def create_calibration_actions(self):
        """Create calibration-related actions."""
        # Calibrate action
        calibrate_action = QtWidgets.QAction("Calibrate System", self)
        calibrate_action.setIcon(QtGui.QIcon.fromTheme("applications-engineering"))
        calibrate_action.triggered.connect(self.start_calibration)
        self.actions["calibrate"] = calibrate_action

        # Device refresh action
        refresh_action = QtWidgets.QAction("Refresh Devices", self)
        refresh_action.setIcon(QtGui.QIcon.fromTheme("view-refresh"))
        refresh_action.triggered.connect(self.detect_modules)
        self.actions["refresh_devices"] = refresh_action

    def create_data_actions(self):
        """Create data management actions."""
        # Save data action
        save_action = QtWidgets.QAction("Save Data", self)
        save_action.setIcon(QtGui.QIcon.fromTheme("document-save"))
        save_action.triggered.connect(self.save_measurement_data)
        self.actions["save_data"] = save_action

        # Export action
        export_action = QtWidgets.QAction("Export Results", self)
        export_action.setIcon(QtGui.QIcon.fromTheme("document-export"))
        export_action.triggered.connect(self.export_results)
        self.actions["export_results"] = export_action

    def setup_menu(self):
        """Setup menu system following PyMoDAQ CustomApp patterns."""
        if not PYMODAQ_AVAILABLE:
            return

        logger.info("Setting up μRASHG extension menu")

        # Initialize menu storage
        self.menus = {}

        # Create main menus (these would typically be added to the main window)
        self.create_measurement_menu()
        self.create_tools_menu()
        self.create_help_menu()

    def create_measurement_menu(self):
        """Create measurement menu."""
        measurement_menu = QtWidgets.QMenu("Measurement")

        measurement_menu.addAction(self.actions["start_measurement"])
        measurement_menu.addAction(self.actions["stop_measurement"])
        measurement_menu.addSeparator()
        measurement_menu.addAction(self.actions["preview"])
        measurement_menu.addSeparator()
        measurement_menu.addAction(self.actions["save_data"])
        measurement_menu.addAction(self.actions["export_results"])

        self.menus["measurement"] = measurement_menu

    def create_tools_menu(self):
        """Create tools menu."""
        tools_menu = QtWidgets.QMenu("Tools")

        tools_menu.addAction(self.actions["calibrate"])
        tools_menu.addAction(self.actions["refresh_devices"])

        self.menus["tools"] = tools_menu

    def create_help_menu(self):
        """Create help menu."""
        help_menu = QtWidgets.QMenu("Help")

        # About action
        about_action = QtWidgets.QAction("About μRASHG Extension", self)
        about_action.triggered.connect(self.show_about_dialog)
        help_menu.addAction(about_action)

        # Documentation action
        docs_action = QtWidgets.QAction("Documentation", self)
        docs_action.triggered.connect(self.show_documentation)
        help_menu.addAction(docs_action)

        self.menus["help"] = help_menu
=======
    def setup_control_widget(self):
        """Set up the control panel widget using PyMoDAQ parameter-driven approach."""
        self.control_widget = QtWidgets.QWidget()
        control_layout = QtWidgets.QVBoxLayout(self.control_widget)

        # Parameter tree - PyMoDAQ automatically generates action buttons from parameter tree
        control_layout.addWidget(self.settings_tree)

        # Progress bar for measurement feedback
        self.progress_bar = QtWidgets.QProgressBar()
        self.progress_bar.setVisible(False)
        control_layout.addWidget(self.progress_bar)

        # Add to dock
        self.docks["control"].addWidget(self.control_widget)

        logger.info("Setup control widget with PyMoDAQ parameter-driven approach")

    def setup_device_control_widget(self):
        """Set up the device control widget using PyMoDAQ parameter trees (PyMoDAQ Standards Compliant)."""
        # Instead of manual Qt widget creation, use PyMoDAQ's parameter tree system
        # The device control parameters are defined in self.params['device_control']
        # and will be automatically rendered by PyMoDAQ's ParameterTree widget

        # Create a simple container widget for the parameter tree
        self.device_control_widget = QtWidgets.QWidget()
        layout = QtWidgets.QVBoxLayout(self.device_control_widget)

        # Create parameter tree widget for device control parameters
        from pymodaq.utils.parameter import ParameterTree

        # Extract device control parameters from main params
        device_control_params = None
        for param in self.params:
            if param.get("name") == "device_control":
                device_control_params = param["children"]
                break

        if device_control_params:
            # Create parameter tree widget
            self.device_control_parameter_tree = ParameterTree()
            # Create a proper Parameter object from the device control params
            device_control_param = Parameter.create(
                name="device_control", type="group", children=device_control_params
            )
            self.device_control_parameter_tree.setParameters(
                device_control_param, showTop=False
            )

            # Connect parameter changes to device control actions
            device_control_param.sigTreeStateChanged.connect(
                self._on_device_control_parameter_changed
            )

            layout.addWidget(self.device_control_parameter_tree)

            # Store reference to the parameter object for easy access
            self.device_control_settings = device_control_param
        else:
            # Fallback label if parameters not found
            fallback_label = QtWidgets.QLabel("Device control parameters not found")
            layout.addWidget(fallback_label)

        # Add to dock
        self.docks["device_control"].addWidget(self.device_control_widget)

        # Start device update monitoring using PyMoDAQ threading patterns
        self._device_update_active = False
        self._device_update_thread = None
        self._device_update_interval = 1.0  # seconds

        logger.info("Created PyMoDAQ parameter-based device control widget")

    def setup_visualization_widget(self):
        """Set up the camera preview widget."""
        self.camera_view = pg.ImageView()
        self.camera_view.setImage(np.zeros((512, 512)))  # Placeholder image

        # Add to dock
        self.docks["preview"].addWidget(self.camera_view)

    def setup_analysis_widget(self):
        """Set up the analysis widget using PyMoDAQ parameter trees (PyMoDAQ Standards Compliant)."""
        # Create main analysis widget container
        analysis_widget = QtWidgets.QWidget()
        main_layout = QtWidgets.QVBoxLayout(analysis_widget)

        # Create tabs for different analysis views
        self.analysis_tabs = QtWidgets.QTabWidget()

        # === POLAR PLOT TAB (Enhanced with PyMoDAQ Viewer1D) ===
        polar_widget = QtWidgets.QWidget()
        polar_layout = QtWidgets.QVBoxLayout(polar_widget)

        # Polar plot using PyMoDAQ Viewer1D
        self.polar_plot = Viewer1D()
        # Note: PyMoDAQ Viewer1D may not have these exact methods, commenting out for testing
        # self.polar_plot.set_title("RASHG Polar Response")
        # self.polar_plot.set_axis_label("left", "SHG Intensity")
        # self.polar_plot.set_axis_unit("left", "counts")
        # self.polar_plot.set_axis_label("bottom", "Polarization Angle")
        # self.polar_plot.set_axis_unit("bottom", "°")
        # self.polar_plot.show_grid(True)
        # self.polar_plot.show_legend(True)

        # Note: Viewer1D widget integration needs proper PyMoDAQ method - commenting for testing
        # polar_layout.addWidget(getattr(self.polar_plot, 'widget', self.polar_plot))
        self.analysis_tabs.addTab(polar_widget, "Polar Analysis")

        # === SPECTRAL ANALYSIS TAB ===
        spectral_widget = QtWidgets.QWidget()
        spectral_layout = QtWidgets.QVBoxLayout(spectral_widget)

        # Spectral plot using PyMoDAQ Viewer1D
        self.spectral_plot = Viewer1D()
        # Note: PyMoDAQ Viewer1D may not have these exact methods, commenting out for testing
        # self.spectral_plot.set_title("Spectral RASHG Analysis")
        # self.spectral_plot.set_axis_label("left", "RASHG Amplitude")
        # self.spectral_plot.set_axis_unit("left", "a.u.")
        # self.spectral_plot.set_axis_label("bottom", "Wavelength")
        # self.spectral_plot.set_axis_unit("bottom", "nm")
        # self.spectral_plot.show_grid(True)
        # self.spectral_plot.show_legend(True)

        # Note: Viewer1D widget integration needs proper PyMoDAQ method - commenting for testing
        # spectral_layout.addWidget(getattr(self.spectral_plot, 'widget', self.spectral_plot))
        self.analysis_tabs.addTab(spectral_widget, "Spectral Analysis")

        # === POWER MONITORING TAB ===
        power_widget = QtWidgets.QWidget()
        power_layout = QtWidgets.QVBoxLayout(power_widget)

        # Power plot using PyMoDAQ Viewer1D
        self.power_plot = Viewer1D()
        # Note: PyMoDAQ Viewer1D may not have these exact methods, commenting out for testing
        # self.power_plot.set_title("Power Stability")
        # self.power_plot.set_axis_label("left", "Power")
        # self.power_plot.set_axis_unit("left", "mW")
        # self.power_plot.set_axis_label("bottom", "Time")
        # self.power_plot.set_axis_unit("bottom", "s")
        # self.power_plot.show_grid(True)

        # Note: Viewer1D widget integration needs proper PyMoDAQ method - commenting for testing
        # power_layout.addWidget(getattr(self.power_plot, 'widget', self.power_plot))
        self.analysis_tabs.addTab(power_widget, "Power Monitor")

        # === 3D ANALYSIS TAB ===
        opengl_available = self._check_3d_support()
        if opengl_available:
            volume_widget = QtWidgets.QWidget()
            volume_layout = QtWidgets.QVBoxLayout(volume_widget)

            try:
                import pyqtgraph.opengl as gl

                self.volume_view = gl.GLViewWidget()
                self.volume_view.setCameraPosition(distance=50)
                volume_layout.addWidget(self.volume_view)

                self.analysis_tabs.addTab(volume_widget, "3D Visualization")

            except ImportError:
                logger.info("OpenGL not available, 3D visualization disabled")
                opengl_available = False

        # === PARAMETER TREE FOR ANALYSIS CONTROLS ===
        from pymodaq.utils.parameter import ParameterTree

        # Extract analysis control parameters from main params
        analysis_control_params = None
        for param in self.params:
            if param.get("name") == "analysis_control":
                analysis_control_params = param["children"]
                break

        if analysis_control_params:
            # Create parameter tree widget for analysis controls
            self.analysis_control_parameter_tree = ParameterTree()
            # Create a proper Parameter object from the analysis control params
            analysis_control_param = Parameter.create(
                name="analysis_control", type="group", children=analysis_control_params
            )
            self.analysis_control_parameter_tree.setParameters(
                analysis_control_param, showTop=False
            )

            # Connect parameter changes to analysis actions
            analysis_control_param.sigTreeStateChanged.connect(
                self._on_analysis_control_parameter_changed
            )

            # Store reference to the parameter object for easy access
            self.analysis_control_settings = analysis_control_param

            # Update 3D availability parameter
            self.analysis_control_settings.child(
                "volume_3d", "opengl_available"
            ).setValue(opengl_available)

            # Create a splitter to show plots and controls
            splitter = QtWidgets.QSplitter(QtCore.Qt.Vertical)
            splitter.addWidget(self.analysis_tabs)
            splitter.addWidget(self.analysis_control_parameter_tree)
            splitter.setStretchFactor(0, 3)  # Give more space to plots
            splitter.setStretchFactor(1, 1)  # Less space to parameter tree

            main_layout.addWidget(splitter)
        else:
            # Fallback - just add tabs if parameters not found
            main_layout.addWidget(self.analysis_tabs)

        # Initialize analysis data storage
        self.current_fit_results = None
        self.spectral_analysis_data = None

        # Add to dock
        self.docks["analysis"].addWidget(analysis_widget)

        logger.info("Created PyMoDAQ parameter-based analysis widget")

    def _on_analysis_control_parameter_changed(self, param, changes):
        """Handle analysis control parameter changes (PyMoDAQ standards compliant)."""
        for param, change, data in changes:
            path = self.analysis_control_settings.childPath(param)

            if len(path) >= 2:
                group_name = path[-2]
                param_name = path[-1]

                try:
                    # Polar Analysis Actions
                    if group_name == "polar_analysis":
                        if param_name == "auto_fit":
                            # Real-time fitting toggle
                            self.on_auto_fit_changed()
                        elif param_name == "fit_rashg":
                            # Manual fit trigger
                            self.fit_rashg_pattern()

                    # Spectral Analysis Actions
                    elif group_name == "spectral_analysis":
                        if param_name == "spectral_mode":
                            # Mode change triggers update
                            self.update_spectral_analysis()
                        elif param_name == "update_spectral":
                            # Manual update trigger
                            self.update_spectral_analysis()

                    # 3D Visualization Actions
                    elif group_name == "volume_3d":
                        if param_name == "volume_mode":
                            # Mode change triggers 3D update
                            self.update_3d_visualization()
                        elif param_name == "update_3d":
                            # Manual 3D update trigger
                            self.update_3d_visualization()

                except Exception as e:
                    logger.error(
                        f"Error handling analysis control parameter change {path}: {e}"
                    )
                    self.log_message(f"Analysis control error: {e}", level="ERROR")

    def update_analysis_control_parameters(self):
        """Update analysis control parameters with current analysis state (PyMoDAQ standards)."""
        try:
            if (
                hasattr(self, "analysis_control_settings")
                and self.analysis_control_settings
            ):
                # Update polar analysis results
                if self.current_fit_results:
                    fit_text = f"A={self.current_fit_results.get('amplitude', 0):.3f}, φ={self.current_fit_results.get('phase', 0):.2f}°"
                    self.analysis_control_settings.child(
                        "polar_analysis", "fit_results"
                    ).setValue(fit_text)
                    self.analysis_control_settings.child(
                        "polar_analysis", "rashg_amplitude"
                    ).setValue(self.current_fit_results.get("amplitude", 0))
                    self.analysis_control_settings.child(
                        "polar_analysis", "phase_degrees"
                    ).setValue(self.current_fit_results.get("phase", 0))
                    self.analysis_control_settings.child(
                        "polar_analysis", "r_squared"
                    ).setValue(self.current_fit_results.get("r_squared", 0))

                # Update spectral analysis status
                if (
                    hasattr(self, "spectral_analysis_data")
                    and self.spectral_analysis_data
                ):
                    self.analysis_control_settings.child(
                        "spectral_analysis", "spectral_status"
                    ).setValue("Data Available")
                else:
                    self.analysis_control_settings.child(
                        "spectral_analysis", "spectral_status"
                    ).setValue("No Data")

                # Update power monitoring if available
                if (
                    hasattr(self, "_power_history")
                    and self._power_history
                    and len(self._power_history["power"]) > 0
                ):
                    current_power = self._power_history["power"][-1]
                    self.analysis_control_settings.child(
                        "power_monitoring", "live_power"
                    ).setValue(current_power)

                    # Calculate power stability (coefficient of variation)
                    if len(self._power_history["power"]) > 1:
                        import numpy as np

                        power_array = np.array(self._power_history["power"])
                        mean_power = np.mean(power_array)
                        std_power = np.std(power_array)
                        stability = (
                            (1 - std_power / mean_power) * 100 if mean_power > 0 else 0
                        )
                        self.analysis_control_settings.child(
                            "power_monitoring", "power_stability"
                        ).setValue(max(0, stability))

                # Update general analysis status
                import datetime

                current_time = datetime.datetime.now().strftime("%H:%M:%S")
                self.analysis_control_settings.child(
                    "general_analysis", "last_analysis_time"
                ).setValue(current_time)

                # Update data points count
                if (
                    hasattr(self, "current_measurement_data")
                    and self.current_measurement_data
                ):
                    data_count = (
                        len(self.current_measurement_data)
                        if isinstance(self.current_measurement_data, list)
                        else 1
                    )
                    self.analysis_control_settings.child(
                        "general_analysis", "data_points_count"
                    ).setValue(data_count)

        except Exception as e:
            logger.debug(f"Error updating analysis control parameters: {e}")

    def setup_status_widget(self):
        """Set up the status monitoring widget using PyMoDAQ parameter trees (PyMoDAQ Standards Compliant)."""
        # Create main status widget container
        self.status_widget = QtWidgets.QWidget()
        main_layout = QtWidgets.QVBoxLayout(self.status_widget)

        # Create splitter for parameter tree and log display
        splitter = QtWidgets.QSplitter(QtCore.Qt.Horizontal)

        # === STATUS PARAMETER TREE ===
        from pymodaq.utils.parameter import ParameterTree

        # Extract status monitoring parameters from main params
        status_monitoring_params = None
        for param in self.params:
            if param.get("name") == "status_monitoring":
                status_monitoring_params = param["children"]
                break

        if status_monitoring_params:
            # Create parameter tree widget for status monitoring
            self.status_monitoring_parameter_tree = ParameterTree()
            self.status_monitoring_parameter_tree.setParameters(
                status_monitoring_params, showTop=False
            )

            # Store reference to the parameter object for easy access
            self.status_monitoring_settings = self.status_monitoring_parameter_tree.p

            # Initialize system information
            self._initialize_system_info()

            splitter.addWidget(self.status_monitoring_parameter_tree)
        else:
            # Fallback if parameters not found
            fallback_label = QtWidgets.QLabel("Status monitoring parameters not found")
            splitter.addWidget(fallback_label)

        # === LOG DISPLAY (Keep as QTextEdit for real-time log viewing) ===
        log_container = QtWidgets.QWidget()
        log_layout = QtWidgets.QVBoxLayout(log_container)

        log_layout.addWidget(QtWidgets.QLabel("Activity Log:"))

        self.log_display = QtWidgets.QTextEdit()
        self.log_display.setMaximumHeight(200)
        self.log_display.setReadOnly(True)
        self.log_display.setStyleSheet(
            """
            QTextEdit {
                font-family: 'Consolas', 'Monaco', monospace;
                font-size: 9pt;
                background-color: #f8f8f8;
                border: 1px solid #ccc;
            }
        """
        )

        # Add log controls
        log_controls = QtWidgets.QWidget()
        log_controls_layout = QtWidgets.QHBoxLayout(log_controls)

        clear_log_button = QtWidgets.QPushButton("Clear Log")
        clear_log_button.clicked.connect(lambda: self.log_display.clear())
        clear_log_button.setMaximumWidth(100)
        log_controls_layout.addWidget(clear_log_button)

        log_level_combo = QtWidgets.QComboBox()
        log_level_combo.addItems(["All", "INFO", "WARNING", "ERROR"])
        log_level_combo.setMaximumWidth(100)
        log_controls_layout.addWidget(log_level_combo)

        log_controls_layout.addStretch()

        log_layout.addWidget(log_controls)
        log_layout.addWidget(self.log_display)

        splitter.addWidget(log_container)

        # Set splitter proportions (70% for parameter tree, 30% for log)
        splitter.setStretchFactor(0, 7)
        splitter.setStretchFactor(1, 3)

        main_layout.addWidget(splitter)

        # Add to dock
        self.docks["status"].addWidget(self.status_widget)

        # Initialize status update tracking
        self._last_status_update = None
        self._status_update_counter = 0

        logger.info("Created PyMoDAQ parameter-based status monitoring widget")

    def _initialize_system_info(self):
        """Initialize system information in status parameters (PyMoDAQ Standards)."""
        try:
            if (
                hasattr(self, "status_monitoring_settings")
                and self.status_monitoring_settings
            ):
                import datetime

                # Set session start time
                start_time = datetime.datetime.now().strftime("%Y-%m-%d %H:%M:%S")
                self.status_monitoring_settings.child(
                    "system_info", "session_start"
                ).setValue(start_time)

                # Set extension version
                self.status_monitoring_settings.child(
                    "system_info", "extension_version"
                ).setValue(self.version)

                # Try to get PyMoDAQ version
                try:
                    import pymodaq

                    pymodaq_version = getattr(pymodaq, "__version__", "Unknown")
                    self.status_monitoring_settings.child(
                        "system_info", "pymodaq_version"
                    ).setValue(pymodaq_version)
                except:
                    pass

                # Initialize device counts
                if hasattr(self, "available_devices") and hasattr(
                    self, "missing_devices"
                ):
                    self.status_monitoring_settings.child(
                        "system_info", "available_devices_count"
                    ).setValue(len(self.available_devices))
                    self.status_monitoring_settings.child(
                        "system_info", "missing_devices_count"
                    ).setValue(len(self.missing_devices))

                # Initialize connection uptime tracking
                self._connection_start_time = datetime.datetime.now()

        except Exception as e:
            logger.debug(f"Error initializing system info: {e}")

    def update_status_monitoring_parameters(self):
        """Update status monitoring parameters with current system state (PyMoDAQ Standards)."""
        try:
            if (
                not hasattr(self, "status_monitoring_settings")
                or not self.status_monitoring_settings
            ):
                return

            import datetime

            # Update device status
            if hasattr(self, "device_manager") and self.device_manager:
                # Camera status
                camera = self.device_manager.get_camera()
                if camera:
                    camera_status = (
                        "Connected" if camera.initialized else "Disconnected"
                    )
                    self.status_monitoring_settings.child(
                        "device_status", "camera_status"
                    ).setValue(camera_status)

                    # Try to get camera temperature
                    try:
                        if (
                            hasattr(camera, "controller")
                            and camera.controller
                            and hasattr(camera.controller, "get_temperature")
                        ):
                            temp = camera.controller.get_temperature()
                            self.status_monitoring_settings.child(
                                "device_status", "camera_temperature"
                            ).setValue(temp)
                    except:
                        pass

                # Laser status
                laser_available = "MaiTai" in self.available_devices
                laser_status = "Connected" if laser_available else "Disconnected"
                self.status_monitoring_settings.child(
                    "device_status", "laser_status_display"
                ).setValue(laser_status)

                if laser_available:
                    try:
                        wavelength = self.get_current_laser_wavelength()
                        if wavelength:
                            self.status_monitoring_settings.child(
                                "device_status", "laser_wavelength_display"
                            ).setValue(wavelength)
                    except:
                        pass

                # Rotator status
                rotator_available = "Elliptec" in self.available_devices
                rotator_status = "Connected" if rotator_available else "Disconnected"
                self.status_monitoring_settings.child(
                    "device_status", "rotator_status"
                ).setValue(rotator_status)

                # Power meter status
                power_meter_available = "Newport1830C" in self.available_devices
                power_status = "Connected" if power_meter_available else "Disconnected"
                self.status_monitoring_settings.child(
                    "device_status", "power_meter_status"
                ).setValue(power_status)

                # Overall system status
                connected_devices = len(self.available_devices)
                total_expected = connected_devices + len(self.missing_devices)
                if connected_devices == total_expected:
                    system_status = "All Systems Operational"
                elif connected_devices > 0:
                    system_status = (
                        f"Partial ({connected_devices}/{total_expected} devices)"
                    )
                else:
                    system_status = "No Devices Connected"
                self.status_monitoring_settings.child(
                    "device_status", "system_status"
                ).setValue(system_status)

            # Update measurement status
            if hasattr(self, "is_measuring"):
                measurement_state = "Measuring" if self.is_measuring else "Idle"
                self.status_monitoring_settings.child(
                    "measurement_status", "measurement_state"
                ).setValue(measurement_state)

            # Update data points if available
            if (
                hasattr(self, "current_measurement_data")
                and self.current_measurement_data
            ):
                if isinstance(self.current_measurement_data, dict):
                    angles = self.current_measurement_data.get("angles", [])
                    data_points = len(angles) if angles else 0
                    self.status_monitoring_settings.child(
                        "measurement_status", "data_points_collected"
                    ).setValue(data_points)

            # Update connection uptime
            if hasattr(self, "_connection_start_time"):
                uptime = datetime.datetime.now() - self._connection_start_time
                uptime_str = str(uptime).split(".")[0]  # Remove microseconds
                self.status_monitoring_settings.child(
                    "hardware_health", "connection_uptime"
                ).setValue(uptime_str)

            # Update device counts
            if hasattr(self, "available_devices") and hasattr(self, "missing_devices"):
                self.status_monitoring_settings.child(
                    "system_info", "available_devices_count"
                ).setValue(len(self.available_devices))
                self.status_monitoring_settings.child(
                    "system_info", "missing_devices_count"
                ).setValue(len(self.missing_devices))

            # Calculate performance score (simple metric based on connected devices and errors)
            try:
                total_devices = len(self.available_devices) + len(self.missing_devices)
                connected_ratio = (
                    len(self.available_devices) / total_devices
                    if total_devices > 0
                    else 0
                )
                error_penalty = min(
                    self._status_update_counter * 2, 20
                )  # Max 20% penalty for errors
                performance = max(0, connected_ratio * 100 - error_penalty)
                self.status_monitoring_settings.child(
                    "hardware_health", "performance_score"
                ).setValue(performance)
            except:
                pass

            # Update counter
            self._status_update_counter += 1
            self._last_status_update = datetime.datetime.now()

        except Exception as e:
            logger.debug(f"Error updating status monitoring parameters: {e}")
            self._status_update_counter += 1  # Count this as an error

    # === SCANNER INTEGRATION METHODS (PyMoDAQ Coordinated Measurements) ===

    def _connect_scanner_parameter_actions(self):
        """Connect scanner parameter actions to methods (PyMoDAQ Standards)."""
        try:
            # Scanner control actions
            self.settings.child(
                "scanner_integration", "scan_control", "start_scan"
            ).sigActivated.connect(self.start_scanner_measurement)
            self.settings.child(
                "scanner_integration", "scan_control", "stop_scan"
            ).sigActivated.connect(self.stop_scanner_measurement)
            self.settings.child(
                "scanner_integration", "scan_control", "pause_scan"
            ).sigActivated.connect(self.pause_scanner_measurement)
            self.settings.child(
                "scanner_integration", "scan_control", "resume_scan"
            ).sigActivated.connect(self.resume_scanner_measurement)
            self.settings.child(
                "scanner_integration", "scan_control", "preview_scan"
            ).sigActivated.connect(self.preview_scanner_measurement)

            # Scanner enable/disable
            self.settings.child(
                "scanner_integration", "scan_config", "enable_scanner"
            ).sigValueChanged.connect(self.on_scanner_enable_changed)
            self.settings.child(
                "scanner_integration", "scan_config", "scan_type"
            ).sigValueChanged.connect(self.on_scan_type_changed)

            logger.info(
                "Connected scanner integration parameter actions (PyMoDAQ standards)"
            )
        except Exception as e:
            logger.warning(f"Could not connect all scanner parameter actions: {e}")

    def on_scanner_enable_changed(self):
        """Handle scanner enable/disable changes (PyMoDAQ Standards)."""
        try:
            scanner_enabled = self.settings.child(
                "scanner_integration", "scan_config", "enable_scanner"
            ).value()

            if scanner_enabled:
                self.log_message("Scanner integration enabled", level="INFO")
                self.settings.child(
                    "scanner_integration", "scan_status", "current_status"
                ).setValue("Ready")
            else:
                self.log_message("Scanner integration disabled", level="INFO")
                self.settings.child(
                    "scanner_integration", "scan_status", "current_status"
                ).setValue("Disabled")

                # Stop any ongoing scans
                if hasattr(self, "_scanner_active") and self._scanner_active:
                    self.stop_scanner_measurement()

        except Exception as e:
            logger.error(f"Error handling scanner enable change: {e}")

    def on_scan_type_changed(self):
        """Handle scan type selection changes (PyMoDAQ Standards)."""
        try:
            scan_type = self.settings.child(
                "scanner_integration", "scan_config", "scan_type"
            ).value()

            # Calculate and update total points based on scan type
            total_points = self._calculate_scan_points(scan_type)
            self.settings.child(
                "scanner_integration", "scan_status", "total_points"
            ).setValue(total_points)

            self.log_message(
                f"Scan type changed to: {scan_type} ({total_points} points)",
                level="INFO",
            )

        except Exception as e:
            logger.error(f"Error handling scan type change: {e}")

    def _calculate_scan_points(self, scan_type):
        """Calculate total scan points based on scan configuration (PyMoDAQ Standards)."""
        try:
            if scan_type == "None":
                return 0
            elif scan_type == "Polarization Scan":
                start = self.settings.child(
                    "scanner_integration", "polarization_scan", "pol_start_angle"
                ).value()
                end = self.settings.child(
                    "scanner_integration", "polarization_scan", "pol_end_angle"
                ).value()
                step = self.settings.child(
                    "scanner_integration", "polarization_scan", "pol_step_size"
                ).value()
                return int((end - start) / step) + 1
            elif scan_type == "Wavelength Scan":
                start = self.settings.child(
                    "scanner_integration", "wavelength_scan", "wl_start"
                ).value()
                end = self.settings.child(
                    "scanner_integration", "wavelength_scan", "wl_end"
                ).value()
                step = self.settings.child(
                    "scanner_integration", "wavelength_scan", "wl_step_size"
                ).value()
                return int((end - start) / step) + 1
            elif scan_type == "Multi-Parameter Scan":
                # Calculate combination of polarization and wavelength points
                pol_points = self._calculate_scan_points("Polarization Scan")
                wl_points = self._calculate_scan_points("Wavelength Scan")
                return pol_points * wl_points
            else:
                return 0
        except Exception as e:
            logger.error(f"Error calculating scan points: {e}")
            return 0

    def start_scanner_measurement(self):
        """Start coordinated scanner measurement (PyMoDAQ Standards)."""
        logger.info("Starting scanner measurement...")

        try:
            # Check if scanner is enabled
            if not self.settings.child(
                "scanner_integration", "scan_config", "enable_scanner"
            ).value():
                self.log_message(
                    "Cannot start scan: Scanner integration is disabled",
                    level="WARNING",
                )
                return

            # Check scan type
            scan_type = self.settings.child(
                "scanner_integration", "scan_config", "scan_type"
            ).value()
            if scan_type == "None":
                self.log_message(
                    "Cannot start scan: No scan type selected", level="WARNING"
                )
                return

            # Pre-flight checks
            if not self._scanner_preflight_checks():
                return

            # Initialize scanner state
            self._scanner_active = True
            self._scanner_paused = False
            self._current_scan_point = 0

            # Update status
            self.settings.child(
                "scanner_integration", "scan_status", "current_status"
            ).setValue("Running")
            self.settings.child(
                "scanner_integration", "scan_status", "scan_progress"
            ).setValue(0)
            self.settings.child(
                "scanner_integration", "scan_status", "points_completed"
            ).setValue(0)

            self.log_message(f"Started {scan_type} measurement", level="INFO")

            # Start the appropriate scan type
            if scan_type == "Polarization Scan":
                self._start_polarization_scan()
            elif scan_type == "Wavelength Scan":
                self._start_wavelength_scan()
            elif scan_type == "Multi-Parameter Scan":
                self._start_multi_parameter_scan()
            else:
                self.log_message(
                    f"Scan type '{scan_type}' not yet implemented", level="WARNING"
                )
                self.stop_scanner_measurement()

        except Exception as e:
            error_msg = f"Error starting scanner measurement: {str(e)}"
            self.log_message(error_msg, level="ERROR")
            self.stop_scanner_measurement()

    def stop_scanner_measurement(self):
        """Stop coordinated scanner measurement (PyMoDAQ Standards)."""
        logger.info("Stopping scanner measurement...")

        try:
            # Update scanner state
            self._scanner_active = False
            self._scanner_paused = False

            # Update status
            self.settings.child(
                "scanner_integration", "scan_status", "current_status"
            ).setValue("Stopped")
            self.settings.child(
                "scanner_integration", "scan_status", "current_position"
            ).setValue("N/A")
            self.settings.child("scanner_integration", "scan_status", "eta").setValue(
                "--:--"
            )

            self.log_message("Scanner measurement stopped", level="INFO")

        except Exception as e:
            logger.error(f"Error stopping scanner measurement: {e}")

    def pause_scanner_measurement(self):
        """Pause coordinated scanner measurement (PyMoDAQ Standards)."""
        try:
            if hasattr(self, "_scanner_active") and self._scanner_active:
                self._scanner_paused = True
                self.settings.child(
                    "scanner_integration", "scan_status", "current_status"
                ).setValue("Paused")
                self.log_message("Scanner measurement paused", level="INFO")

        except Exception as e:
            logger.error(f"Error pausing scanner measurement: {e}")

    def resume_scanner_measurement(self):
        """Resume coordinated scanner measurement (PyMoDAQ Standards)."""
        try:
            if (
                hasattr(self, "_scanner_active")
                and self._scanner_active
                and hasattr(self, "_scanner_paused")
                and self._scanner_paused
            ):
                self._scanner_paused = False
                self.settings.child(
                    "scanner_integration", "scan_status", "current_status"
                ).setValue("Running")
                self.log_message("Scanner measurement resumed", level="INFO")

        except Exception as e:
            logger.error(f"Error resuming scanner measurement: {e}")

    def preview_scanner_measurement(self):
        """Preview scanner measurement parameters (PyMoDAQ Standards)."""
        try:
            scan_type = self.settings.child(
                "scanner_integration", "scan_config", "scan_type"
            ).value()
            total_points = self.settings.child(
                "scanner_integration", "scan_status", "total_points"
            ).value()

            if scan_type == "None":
                self.log_message("No scan type selected for preview", level="WARNING")
                return

            # Calculate estimated measurement time
            integration_time = (
                self.settings.child("experiment", "integration_time").value() / 1000.0
            )  # Convert to seconds
            averages = self.settings.child("experiment", "averages").value()

            base_time_per_point = integration_time * averages

            # Add settling times based on scan type
            if scan_type == "Polarization Scan":
                settle_time = (
                    self.settings.child(
                        "scanner_integration", "polarization_scan", "pol_settle_time"
                    ).value()
                    / 1000.0
                )
                total_time = total_points * (base_time_per_point + settle_time)
            elif scan_type == "Wavelength Scan":
                stabilize_time = self.settings.child(
                    "scanner_integration", "wavelength_scan", "wl_stabilize_time"
                ).value()
                total_time = total_points * (base_time_per_point + stabilize_time)
            else:
                total_time = total_points * base_time_per_point

            # Format time estimate
            hours = int(total_time // 3600)
            minutes = int((total_time % 3600) // 60)
            seconds = int(total_time % 60)
            time_str = f"{hours:02d}:{minutes:02d}:{seconds:02d}"

            preview_msg = f"Scan Preview - Type: {scan_type}, Points: {total_points}, Est. Time: {time_str}"
            self.log_message(preview_msg, level="INFO")

            # Show preview using PyMoDAQ messagebox
            from pymodaq.utils.messenger import messagebox

            preview_details = f"""
Scan Configuration Preview:

Scan Type: {scan_type}
Total Points: {total_points}
Estimated Duration: {time_str}

Integration Time: {integration_time:.3f} s per point
Averages: {averages}
            """

            result = messagebox(
                title="Scan Preview",
                text=preview_details.strip(),
                informative_text="Proceed with scan?",
            )
            if result:
                self.start_scanner_measurement()

        except Exception as e:
            logger.error(f"Error generating scan preview: {e}")
            self.log_message(f"Preview error: {str(e)}", level="ERROR")

    def _scanner_preflight_checks(self):
        """Perform pre-flight checks for scanner measurement (PyMoDAQ Standards)."""
        try:
            # Check device availability
            if not hasattr(self, "device_manager") or not self.device_manager:
                self.log_message("Device manager not available", level="ERROR")
                return False

            # Check if already measuring
            if hasattr(self, "is_measuring") and self.is_measuring:
                self.log_message(
                    "Cannot start scan: Another measurement is in progress",
                    level="WARNING",
                )
                return False

            scan_type = self.settings.child(
                "scanner_integration", "scan_config", "scan_type"
            ).value()

            # Type-specific checks
            if scan_type in ["Polarization Scan", "Multi-Parameter Scan"]:
                if "Elliptec" not in self.available_devices:
                    self.log_message(
                        "Polarization scan requires Elliptec rotators", level="ERROR"
                    )
                    return False

            if scan_type in ["Wavelength Scan", "Multi-Parameter Scan"]:
                if "MaiTai" not in self.available_devices:
                    self.log_message(
                        "Wavelength scan requires MaiTai laser", level="ERROR"
                    )
                    return False

            # Check camera availability for all scans
            if "PrimeBSI" not in self.available_devices:
                self.log_message("Scanner measurement requires camera", level="ERROR")
                return False

            self.log_message("Scanner pre-flight checks passed", level="INFO")
            return True

        except Exception as e:
            logger.error(f"Error in scanner pre-flight checks: {e}")
            return False

    def _start_polarization_scan(self):
        """Start polarization scanning sequence (PyMoDAQ Standards Implementation)."""
        self.log_message("Starting polarization scan sequence...", level="INFO")

        # This would be implemented as a coordinated measurement
        # For now, create a framework that can be extended
        try:
            start_angle = self.settings.child(
                "scanner_integration", "polarization_scan", "pol_start_angle"
            ).value()
            end_angle = self.settings.child(
                "scanner_integration", "polarization_scan", "pol_end_angle"
            ).value()
            step_size = self.settings.child(
                "scanner_integration", "polarization_scan", "pol_step_size"
            ).value()

            self.log_message(
                f"Polarization scan: {start_angle}° to {end_angle}° in {step_size}° steps",
                level="INFO",
            )

            # Framework for future implementation:
            # - Move rotator to start position
            # - For each angle step:
            #   - Move rotator to angle
            #   - Wait for settling
            #   - Trigger camera acquisition
            #   - Store data with position metadata
            # - Compile results into multi-dimensional dataset

            self.log_message(
                "Polarization scan framework ready (implementation pending)",
                level="INFO",
            )

        except Exception as e:
            logger.error(f"Error starting polarization scan: {e}")
            self.stop_scanner_measurement()

    def _start_wavelength_scan(self):
        """Start wavelength scanning sequence (PyMoDAQ Standards Implementation)."""
        self.log_message("Starting wavelength scan sequence...", level="INFO")

        # Framework for coordinated wavelength measurement
        try:
            start_wl = self.settings.child(
                "scanner_integration", "wavelength_scan", "wl_start"
            ).value()
            end_wl = self.settings.child(
                "scanner_integration", "wavelength_scan", "wl_end"
            ).value()
            step_size = self.settings.child(
                "scanner_integration", "wavelength_scan", "wl_step_size"
            ).value()

            self.log_message(
                f"Wavelength scan: {start_wl} nm to {end_wl} nm in {step_size} nm steps",
                level="INFO",
            )

            # Framework for future implementation:
            # - Set laser to start wavelength
            # - For each wavelength step:
            #   - Set laser wavelength
            #   - Wait for stabilization
            #   - Sync power meter wavelength if enabled
            #   - Trigger measurement
            #   - Store spectral data
            # - Compile spectroscopic dataset

            self.log_message(
                "Wavelength scan framework ready (implementation pending)", level="INFO"
            )

        except Exception as e:
            logger.error(f"Error starting wavelength scan: {e}")
            self.stop_scanner_measurement()

    def _start_multi_parameter_scan(self):
        """Start multi-parameter scanning sequence (PyMoDAQ Standards Implementation)."""
        self.log_message("Starting multi-parameter scan sequence...", level="INFO")

        # Framework for coordinated multi-parameter measurement
        try:
            self.log_message(
                "Multi-parameter scan combines polarization and wavelength scanning",
                level="INFO",
            )

            # Framework for future implementation:
            # - Nested loops: wavelength outer, polarization inner (or vice versa)
            # - For each wavelength:
            #   - Set laser wavelength and wait for stabilization
            #   - For each polarization angle:
            #     - Move rotator and wait for settling
            #     - Trigger measurement
            #     - Store data with both wavelength and angle metadata
            # - Compile 3D dataset (wavelength, angle, intensity)

            self.log_message(
                "Multi-parameter scan framework ready (implementation pending)",
                level="INFO",
            )

        except Exception as e:
            logger.error(f"Error starting multi-parameter scan: {e}")
            self.stop_scanner_measurement()
>>>>>>> 8640b215

    def connect_things(self):
        """Enhanced signal management following PyMoDAQ CustomApp patterns."""
        if not PYMODAQ_AVAILABLE:
            return

        logger.info("Connecting μRASHG extension signals and slots")

        # Connect measurement signals
        self.measurement_started.connect(self.on_measurement_started)
        self.measurement_finished.connect(self.on_measurement_finished)
        self.measurement_progress.connect(self.update_progress)
        self.device_status_changed.connect(self.on_device_status_changed)
        self.error_occurred.connect(self.on_error_occurred)

<<<<<<< HEAD
        # Connect UI signals
        if hasattr(self, "experiment_combo"):
            self.experiment_combo.currentTextChanged.connect(
                self.on_experiment_type_changed
            )
=======
        # Connect device manager signals
        if self.device_manager:
            self.device_manager.device_status_changed.connect(
                self.on_device_status_changed
            )
            self.device_manager.device_error.connect(self.on_device_error)
            self.device_manager.all_devices_ready.connect(self.on_all_devices_ready)

        # Start device control update timer (PHASE 3 FEATURE)
        if hasattr(self, "device_update_timer"):
            self.start_device_update_monitoring()
            logger.info("Started device control update timer")
>>>>>>> 8640b215

        if hasattr(self, "pol_steps_spinbox"):
            self.pol_steps_spinbox.valueChanged.connect(self.on_parameter_changed)

        if hasattr(self, "integration_time_spinbox"):
            self.integration_time_spinbox.valueChanged.connect(
                self.on_parameter_changed
            )

        # Connect action state management
        self.measurement_started.connect(lambda: self.set_measurement_state(True))
        self.measurement_finished.connect(lambda: self.set_measurement_state(False))

        # Connect parameter tree value changes
        if hasattr(self, "settings") and self.settings is not None:
            self.settings.sigTreeStateChanged.connect(self.value_changed)

    def value_changed(self, param, changes):
        """
        Handle parameter tree value changes following PyMoDAQ CustomApp pattern.

<<<<<<< HEAD
        This method is called whenever a parameter in the settings tree changes,
        allowing real-time updates to the extension configuration.
        """
        if not PYMODAQ_AVAILABLE:
            return
=======
        try:
            laser = self.dashboard.modules_manager.get_module_by_name("MaiTai")
            if not laser:
                self.log_message("ERROR: Laser device not available", level="error")
                return
>>>>>>> 8640b215

        logger.debug(f"Parameter value changed: {param.name()}")

        try:
            for param, change, data in changes:
                path = self.settings.childPath(param)
                if path is not None:
                    child_name = ".".join(path)
                else:
                    child_name = param.name()

                logger.debug(
                    f"Parameter changed - Path: {child_name}, Change: {change}, Data: {data}"
                )

                # Handle specific parameter changes
                if param.name() == "measurement_type":
                    self.on_measurement_type_changed(data)
                elif param.name() == "pol_steps":
                    self.on_polarization_steps_changed(data)
                elif param.name() == "integration_time":
                    self.on_integration_time_changed(data)
                elif param.name() == "auto_save":
                    self.on_auto_save_changed(data)
                elif param.name() == "realtime_analysis":
                    self.on_realtime_analysis_changed(data)
                elif param.name() == "target_power":
                    self.on_target_power_changed(data)
                elif param.name() == "power_stabilization":
                    self.on_power_stabilization_changed(data)

        except Exception as e:
            logger.error(f"Error in value_changed: {e}")
            self.error_occurred.emit(f"Parameter change error: {e}")

    def on_measurement_type_changed(self, measurement_type):
        """Handle measurement type selection changes."""
        logger.info(f"Measurement type changed to: {measurement_type}")
        # Update UI elements based on measurement type
        self.update_measurement_controls_for_type(measurement_type)

    def on_polarization_steps_changed(self, steps):
        """Handle polarization steps parameter changes."""
        logger.info(f"Polarization steps changed to: {steps}")
        # Validate and update measurement parameters

    def on_integration_time_changed(self, time_ms):
        """Handle integration time parameter changes."""
        logger.info(f"Integration time changed to: {time_ms} ms")
        # Update camera settings if connected

    def on_auto_save_changed(self, enabled):
        """Handle auto-save setting changes."""
        logger.info(f"Auto-save {'enabled' if enabled else 'disabled'}")

    def on_realtime_analysis_changed(self, enabled):
        """Handle real-time analysis setting changes."""
        logger.info(f"Real-time analysis {'enabled' if enabled else 'disabled'}")

    def on_target_power_changed(self, power):
        """Handle target power setting changes."""
        logger.info(f"Target power changed to: {power}%")

    def on_power_stabilization_changed(self, enabled):
        """Handle power stabilization setting changes."""
        logger.info(f"Power stabilization {'enabled' if enabled else 'disabled'}")

    def update_measurement_controls_for_type(self, measurement_type):
        """Update UI controls based on selected measurement type."""
        # This would update the available controls based on measurement type
        logger.debug(f"Updating controls for measurement type: {measurement_type}")

    def start_calibration(self):
        """Start system calibration sequence."""
        if not PYMODAQ_AVAILABLE:
            return

<<<<<<< HEAD
        logger.info("Starting μRASHG system calibration")
        self.log_message("Starting calibration sequence...")

        try:
            # Update UI state
            if hasattr(self, "calibrate_button"):
                self.calibrate_button.setEnabled(False)
                self.calibrate_button.setText("Calibrating...")

            # Emit calibration started signal (could be a new signal)
            self.log_message("Calibration completed successfully")

        except Exception as e:
            logger.error(f"Calibration failed: {e}")
            self.error_occurred.emit(f"Calibration failed: {e}")
        finally:
            # Restore UI state
            if hasattr(self, "calibrate_button"):
                self.calibrate_button.setEnabled(True)
                self.calibrate_button.setText("Calibrate")

    def start_preview(self):
        """Start preview mode for quick measurements."""
        if not PYMODAQ_AVAILABLE:
            return
=======
            # Move to wavelength - CRITICAL: Use .value() for single-axis controllers
            if hasattr(laser, "move_abs"):
                laser.move_abs(position_data)
                self.log_message(
                    f"Laser wavelength command sent: {target_wavelength} nm"
                )

                # Trigger automatic wavelength synchronization if enabled
                if (
                    hasattr(self, "auto_sync_checkbox")
                    and self.auto_sync_checkbox.isChecked()
                ):
                    self.sync_power_meter_wavelength(target_wavelength)

            else:
                self.log_message(
                    "ERROR: Laser does not support absolute movement", level="error"
                )

        except Exception as e:
            error_msg = f"Failed to set laser wavelength: {str(e)}"
            self.log_message(error_msg, level="error")
            self.error_occurred.emit(error_msg)
>>>>>>> 8640b215

        logger.info("Starting μRASHG preview mode")
        self.log_message("Starting preview measurement...")

        # Run a quick preview measurement with limited parameters
        try:
<<<<<<< HEAD
            # Update UI state
            if hasattr(self, "preview_button"):
                self.preview_button.setEnabled(False)
                self.preview_button.setText("Previewing...")

            # Run mock preview measurement
            self.run_preview_measurement()

        except Exception as e:
            logger.error(f"Preview failed: {e}")
            self.error_occurred.emit(f"Preview failed: {e}")
        finally:
            # Restore UI state
            if hasattr(self, "preview_button"):
                self.preview_button.setEnabled(True)
                self.preview_button.setText("Preview")
=======
            laser = self.dashboard.modules_manager.get_module_by_name("MaiTai")
            if not laser:
                self.log_message("ERROR: Laser device not available", level="error")
                return

            # Check if laser has shutter control capability
            if hasattr(laser, "controller") and laser.controller:
                if hasattr(laser.controller, "open_shutter"):
                    laser.controller.open_shutter()
                    self.log_message("Laser shutter opened")
                    self.update_shutter_status("Open")
                elif hasattr(laser.controller, "set_shutter"):
                    laser.controller.set_shutter(True)
                    self.log_message("Laser shutter opened (via set_shutter)")
                    self.update_shutter_status("Open")
                else:
                    self.log_message(
                        "WARNING: Laser shutter control not available", level="warning"
                    )
            else:
                self.log_message("ERROR: Laser controller not available", level="error")

        except Exception as e:
            error_msg = f"Failed to open laser shutter: {str(e)}"
            self.log_message(error_msg, level="error")
            self.error_occurred.emit(error_msg)
>>>>>>> 8640b215

    def start_measurement(self):
        """Start a full measurement sequence."""
        if not PYMODAQ_AVAILABLE:
            return

<<<<<<< HEAD
        with self._measurement_lock:
            if self.is_measuring:
                self.log_message("Measurement already in progress")
                return

            logger.info("Starting μRASHG measurement")
            self.log_message("Starting measurement sequence...")

            try:
                # Get current experiment type
                experiment_type = "Basic RASHG"
                if hasattr(self, "experiment_combo"):
                    experiment_type = self.experiment_combo.currentText()
=======
        try:
            laser = self.dashboard.modules_manager.get_module_by_name("MaiTai")
            if not laser:
                self.log_message("ERROR: Laser device not available", level="error")
                return

            # Check if laser has shutter control capability
            if hasattr(laser, "controller") and laser.controller:
                if hasattr(laser.controller, "close_shutter"):
                    laser.controller.close_shutter()
                    self.log_message("Laser shutter closed")
                    self.update_shutter_status("Closed")
                elif hasattr(laser.controller, "set_shutter"):
                    laser.controller.set_shutter(False)
                    self.log_message("Laser shutter closed (via set_shutter)")
                    self.update_shutter_status("Closed")
                else:
                    self.log_message(
                        "WARNING: Laser shutter control not available", level="warning"
                    )
            else:
                self.log_message("ERROR: Laser controller not available", level="error")

        except Exception as e:
            error_msg = f"Failed to close laser shutter: {str(e)}"
            self.log_message(error_msg, level="error")
            self.error_occurred.emit(error_msg)

    def update_shutter_status(self, status):
        """Update shutter status display."""
        if hasattr(self, "shutter_status_label"):
            self.shutter_status_label.setText(f"Status: {status}")
            if status == "Open":
                self.shutter_status_label.setStyleSheet(
                    "color: green; font-weight: bold;"
                )
            elif status == "Closed":
                self.shutter_status_label.setStyleSheet(
                    "color: orange; font-weight: bold;"
                )
            else:
                self.shutter_status_label.setStyleSheet(
                    "color: gray; font-weight: bold;"
                )
>>>>>>> 8640b215

                # Set measuring state
                self.is_measuring = True
                self.safe_emit_signal(self.measurement_started)

<<<<<<< HEAD
                # Execute measurement through hardware manager
                success = self.coordinate_measurement_sequence(experiment_type)
=======
        rotator_control = self.rotator_controls[axis]
        target_position = rotator_control["position_spinbox"].value()
        rotator_name = rotator_control["name"]
>>>>>>> 8640b215

                if success:
                    self.log_message("Measurement completed successfully")
                else:
                    self.log_message("Measurement failed or was cancelled")

<<<<<<< HEAD
            except Exception as e:
                logger.error(f"Measurement failed: {e}")
                self.safe_emit_signal(self.error_occurred, f"Measurement failed: {e}")
            finally:
                # Always reset measuring state
                self.is_measuring = False
                self.safe_emit_signal(self.measurement_finished)

    def stop_measurement(self):
        """Stop the current measurement sequence."""
        if not PYMODAQ_AVAILABLE:
            return

        with self._measurement_lock:
            if not self.is_measuring:
                self.log_message("No measurement in progress")
                return

            logger.info("Stopping μRASHG measurement")
            self.log_message("Stopping measurement...")
=======
        try:
            elliptec = self.dashboard.modules_manager.get_module_by_name("Elliptec")
            if not elliptec:
                self.log_message("ERROR: Elliptec device not available", level="error")
                return

            # Use proper DataActuator pattern for multi-axis device
            from pymodaq.utils.data import DataActuator

            # For multi-axis Elliptec, we need to specify which axis to move
            # Create position array - only set the target axis, others to current positions
            current_positions = self.get_current_elliptec_positions()
            if current_positions is None or not isinstance(
                current_positions, (list, tuple, np.ndarray)
            ):
                # If we can't get current positions, create array with target position
                if axis == 0:
                    target_positions = [target_position, 0.0, 0.0]
                elif axis == 1:
                    target_positions = [0.0, target_position, 0.0]
                else:  # axis == 2
                    target_positions = [0.0, 0.0, target_position]
            else:
                # Ensure current_positions is a list we can modify
                if isinstance(current_positions, np.ndarray):
                    target_positions = current_positions.tolist()
                else:
                    target_positions = list(current_positions)
                target_positions[axis] = target_position
>>>>>>> 8640b215

            try:
                # Signal stop to hardware manager
                if self.hardware_manager:
                    self.hardware_manager.stop_measurement()

<<<<<<< HEAD
                # Reset state
                self.is_measuring = False
                self.safe_emit_signal(self.measurement_finished)
                self.log_message("Measurement stopped")

            except Exception as e:
                logger.error(f"Error stopping measurement: {e}")
                self.safe_emit_signal(
                    self.error_occurred, f"Error stopping measurement: {e}"
                )

    def run_preview_measurement(self):
        """Run a quick preview measurement."""
        # Simulate a quick measurement with fewer steps
        preview_steps = 8  # Quick 8-point measurement
        for i in range(preview_steps):
            if not self.is_measuring:
                break
            time.sleep(0.1)  # Quick preview
            progress = int((i + 1) / preview_steps * 100)
            self.measurement_progress.emit(progress)

        self.log_message("Preview measurement completed")

    def save_measurement_data(self):
        """Save current measurement data."""
        if not PYMODAQ_AVAILABLE or not hasattr(self, "measurement_data"):
            return

        logger.info("Saving μRASHG measurement data")

        try:
            # Implement data saving logic here
            timestamp = time.strftime("%Y%m%d_%H%M%S")
            filename = f"urashg_measurement_{timestamp}.json"

            # Save to appropriate directory
            save_path = Path.cwd() / "data" / filename
            save_path.parent.mkdir(exist_ok=True)

            with open(save_path, "w") as f:
                json.dump(self.measurement_data, f, indent=2)

            self.log_message(f"Data saved to {save_path}")

        except Exception as e:
            logger.error(f"Failed to save data: {e}")
            self.error_occurred.emit(f"Failed to save data: {e}")

    def export_results(self):
        """Export measurement results in various formats."""
        if not PYMODAQ_AVAILABLE:
            return
=======
            # Move to position - CRITICAL: Use .data[0] for multi-axis controllers
            if hasattr(elliptec, "move_abs"):
                elliptec.move_abs(position_data)
                self.log_message(f"{rotator_name} movement command sent")
            else:
                self.log_message(
                    f"ERROR: {rotator_name} does not support absolute movement",
                    level="error",
                )

        except Exception as e:
            error_msg = f"Failed to move {rotator_name}: {str(e)}"
            self.log_message(error_msg, level="error")
            self.error_occurred.emit(error_msg)

    def home_rotator(self, axis):
        """Home a specific rotator."""
        if axis not in self.rotator_controls:
            logger.error(f"Invalid rotator axis: {axis}")
            return

        rotator_name = self.rotator_controls[axis]["name"]

        logger.info(f"Homing {rotator_name} (axis {axis})")
        self.log_message(f"Homing {rotator_name}")

        try:
            elliptec = self.dashboard.modules_manager.get_module_by_name("Elliptec")
            if not elliptec:
                self.log_message("ERROR: Elliptec device not available", level="error")
                return

            # Check if elliptec has home capability
            if hasattr(elliptec, "move_home"):
                elliptec.move_home()
                self.log_message(f"{rotator_name} homing command sent")
            elif hasattr(elliptec, "controller") and elliptec.controller:
                if hasattr(elliptec.controller, "move_home"):
                    elliptec.controller.move_home()
                    self.log_message(f"{rotator_name} homing via controller")
                else:
                    self.log_message(
                        f"WARNING: {rotator_name} homing not available", level="warning"
                    )
            else:
                self.log_message(
                    f"ERROR: {rotator_name} controller not available", level="error"
                )

        except Exception as e:
            error_msg = f"Failed to home {rotator_name}: {str(e)}"
            self.log_message(error_msg, level="error")
            self.error_occurred.emit(error_msg)

    def emergency_stop_rotators(self):
        """Emergency stop all rotators."""
        logger.warning("EMERGENCY STOP - All rotators")
        self.log_message("EMERGENCY STOP - All rotators", level="error")

        try:
            elliptec = self.dashboard.modules_manager.get_module_by_name("Elliptec")
            if elliptec:
                if hasattr(elliptec, "stop_motion"):
                    elliptec.stop_motion()
                elif hasattr(elliptec, "controller") and elliptec.controller:
                    if hasattr(elliptec.controller, "stop_motion"):
                        elliptec.controller.stop_motion()

                self.log_message("Emergency stop applied to all rotators")
            else:
                self.log_message(
                    "ERROR: Elliptec device not available for emergency stop",
                    level="error",
                )

        except Exception as e:
            error_msg = f"Error during rotator emergency stop: {str(e)}"
            self.log_message(error_msg, level="error")

    def get_current_elliptec_positions(self):
        """Get current positions of all Elliptec axes."""
        try:
            elliptec = self.device_manager.get_elliptec()
            if not elliptec:
                return None

            # Try to get current positions
            if (
                hasattr(elliptec, "current_position")
                and elliptec.current_position is not None
            ):
                # current_position might be a DataActuator or list
                if hasattr(elliptec.current_position, "data"):
                    return elliptec.current_position.data[0]
                else:
                    return elliptec.current_position
            elif hasattr(elliptec, "controller") and elliptec.controller:
                if hasattr(elliptec.controller, "get_actuator_value"):
                    return elliptec.controller.get_actuator_value()
>>>>>>> 8640b215

        logger.info("Exporting μRASHG results")
        self.log_message("Exporting measurement results...")

        # Implement export functionality here
        try:
            # Could export to CSV, HDF5, etc.
            self.log_message("Results exported successfully")
        except Exception as e:
            logger.error(f"Export failed: {e}")
            self.error_occurred.emit(f"Export failed: {e}")

    def update_progress(self, progress):
        """Update progress bar with measurement progress."""
        if hasattr(self, "progress_bar"):
            self.progress_bar.setValue(progress)

    def on_experiment_type_changed(self, experiment_type):
        """Handle experiment type selection changes."""
        logger.info(f"Experiment type changed to: {experiment_type}")
        self.log_message(f"Selected experiment type: {experiment_type}")

        # Update parameter visibility/availability based on experiment type
        # This could be expanded to show/hide different parameter groups

    def on_parameter_changed(self):
        """Handle parameter value changes."""
        # Update internal parameter state
        # Could trigger re-calculation of measurement parameters
        logger.debug("Measurement parameters updated")

    def set_measurement_state(self, measuring):
        """Update UI state based on measurement status."""
        if hasattr(self, "start_button"):
            self.start_button.setEnabled(not measuring)
        if hasattr(self, "stop_button"):
            self.stop_button.setEnabled(measuring)
        if hasattr(self, "calibrate_button"):
            self.calibrate_button.setEnabled(not measuring)
        if hasattr(self, "preview_button"):
            self.preview_button.setEnabled(not measuring)

        # Update actions
        if "start_measurement" in self.actions:
            self.actions["start_measurement"].setEnabled(not measuring)
        if "stop_measurement" in self.actions:
            self.actions["stop_measurement"].setEnabled(measuring)
        if "calibrate" in self.actions:
            self.actions["calibrate"].setEnabled(not measuring)
        if "preview" in self.actions:
            self.actions["preview"].setEnabled(not measuring)

    def show_about_dialog(self):
        """Show about dialog."""
        if not PYMODAQ_AVAILABLE:
            return

        about_text = f"""
μRASHG Microscopy Extension v{self.version}

{self.description}

Author: {self.author}

<<<<<<< HEAD
A comprehensive multi-device coordination extension for μRASHG
(micro Rotational Anisotropy Second Harmonic Generation) microscopy
measurements using PyMoDAQ.
        """

        QtWidgets.QMessageBox.about(None, "About μRASHG Extension", about_text.strip())

    def show_documentation(self):
        """Show documentation or open documentation URL."""
        if not PYMODAQ_AVAILABLE:
            return

        # Could open web browser to documentation or show local help
        QtWidgets.QMessageBox.information(
            None,
            "Documentation",
            "For documentation, please visit:\n"
            "https://github.com/TheFermiSea/pymodaq_plugins_urashg",
        )

    def create_hardware_manager(self):
        """Create centralized hardware management system."""
        if not PYMODAQ_AVAILABLE or not self.dashboard:
            return None
=======
        try:
            # Get current laser wavelength
            current_wavelength = self.get_current_laser_wavelength()
            if current_wavelength is None:
                # Use spinbox value as fallback
                current_wavelength = self.wavelength_spinbox.value()
                self.log_message(
                    f"Using set wavelength: {current_wavelength} nm", level="warning"
                )

            # Sync power meter
            success = self.sync_power_meter_wavelength(current_wavelength)

            if success:
                self.log_message(f"Wavelength sync completed: {current_wavelength} nm")
            else:
                self.log_message("Wavelength sync failed", level="error")

        except Exception as e:
            error_msg = f"Manual wavelength sync failed: {str(e)}"
            self.log_message(error_msg, level="error")
            self.error_occurred.emit(error_msg)

    def sync_power_meter_wavelength(self, wavelength):
        """Sync power meter wavelength setting."""
        try:
            power_meter = self.device_manager.get_power_meter()
            if not power_meter:
                self.log_message(
                    "WARNING: Power meter not available for wavelength sync",
                    level="warning",
                )
                return False

            # Check if power meter supports wavelength setting
            if hasattr(power_meter, "controller") and power_meter.controller:
                if hasattr(power_meter.controller, "set_wavelength"):
                    power_meter.controller.set_wavelength(wavelength)
                    self.update_sync_status("Synced", "green")
                    logger.info(f"Power meter wavelength synced to {wavelength} nm")
                    return True
                elif hasattr(power_meter, "settings"):
                    # Try to find wavelength setting in parameter tree
                    wavelength_param = power_meter.settings.child_frompath("wavelength")
                    if wavelength_param:
                        wavelength_param.setValue(wavelength)
                        self.update_sync_status("Synced", "green")
                        logger.info(
                            f"Power meter wavelength setting updated to {wavelength} nm"
                        )
                        return True

            self.log_message(
                "WARNING: Power meter wavelength sync not supported", level="warning"
            )
            self.update_sync_status("Not Supported", "orange")
            return False
>>>>>>> 8640b215

        return URASHGHardwareManager(self.dashboard, self)

    def coordinate_measurement_sequence(self, measurement_type):
        """Execute coordinated multi-device measurement sequence."""
        if not hasattr(self, "hardware_manager") or not self.hardware_manager:
            self.hardware_manager = self.create_hardware_manager()

        if not self.hardware_manager:
            self.error_occurred.emit("Hardware manager not available")
            return False

        try:
<<<<<<< HEAD
            # Get measurement parameters from UI/settings
            params = self.get_measurement_parameters()
=======
            laser = self.device_manager.get_laser()
            if not laser:
                return None

            # Try to get current wavelength
            if (
                hasattr(laser, "current_position")
                and laser.current_position is not None
            ):
                if hasattr(laser.current_position, "value"):
                    return laser.current_position.value()
                elif hasattr(laser.current_position, "data"):
                    return laser.current_position.data[0][0]
                else:
                    return float(laser.current_position)
            elif hasattr(laser, "controller") and laser.controller:
                if hasattr(laser.controller, "get_wavelength"):
                    return laser.controller.get_wavelength()
>>>>>>> 8640b215

            # Execute measurement based on type
            if measurement_type == "Basic RASHG":
                return self.hardware_manager.execute_basic_rashg(params)
            elif measurement_type == "Multi-Wavelength RASHG":
                return self.hardware_manager.execute_multiwavelength_rashg(params)
            elif measurement_type == "Full Polarimetric SHG":
                return self.hardware_manager.execute_full_polarimetric_shg(params)
            elif measurement_type == "Calibration":
                return self.hardware_manager.execute_calibration_sequence(params)
            else:
                self.error_occurred.emit(
                    f"Unknown measurement type: {measurement_type}"
                )
                return False

        except Exception as e:
            logger.error(f"Measurement sequence failed: {e}")
            self.error_occurred.emit(f"Measurement failed: {e}")
            return False

<<<<<<< HEAD
    def get_measurement_parameters(self):
        """Extract measurement parameters from UI controls."""
        params = {
            "pol_steps": getattr(
                self, "pol_steps_spinbox", type("obj", (object,), {"value": lambda: 36})
            )().value(),
            "integration_time": getattr(
                self,
                "integration_time_spinbox",
                type("obj", (object,), {"value": lambda: 100}),
            )().value(),
            "start_angle": 0.0,
            "end_angle": 180.0,
            "averages": 3,
            "use_roi": False,
            "auto_save": True,
            "background_subtraction": False,
            "realtime_analysis": True,
        }
=======
    def update_sync_status(self, status, color):
        """Update wavelength sync status display."""
        if hasattr(self, "sync_status_label"):
            self.sync_status_label.setText(f"Sync Status: {status}")
            self.sync_status_label.setStyleSheet(f"color: {color}; font-weight: bold;")
>>>>>>> 8640b215

        # Add measurement type from combo box
        if hasattr(self, "experiment_combo"):
            params["measurement_type"] = self.experiment_combo.currentText()
        else:
            params["measurement_type"] = "Basic RASHG"

        return params

    def close(self):
        """Clean shutdown of the extension."""
        if not PYMODAQ_AVAILABLE:
            return

        logger.info("Closing μRASHG Microscopy Extension")

        try:
<<<<<<< HEAD
            # Stop any ongoing measurements
            if self.is_measuring:
                self.stop_measurement()
=======
            laser = self.device_manager.get_laser()

            if hasattr(self, "laser_status_label"):
                if laser and hasattr(laser, "controller") and laser.controller:
                    if (
                        hasattr(laser.controller, "connected")
                        and laser.controller.connected
                    ):
                        self.laser_status_label.setText("Status: Connected")
                        self.laser_status_label.setStyleSheet(
                            "color: green; font-weight: bold;"
                        )
                    else:
                        self.laser_status_label.setText("Status: Disconnected")
                        self.laser_status_label.setStyleSheet(
                            "color: red; font-weight: bold;"
                        )
                else:
                    self.laser_status_label.setText("Status: Not Available")
                    self.laser_status_label.setStyleSheet(
                        "color: gray; font-weight: bold;"
                    )

            # Update wavelength display
            if hasattr(self, "wavelength_display"):
                current_wavelength = self.get_current_laser_wavelength()
                if current_wavelength is not None:
                    self.wavelength_display.setText(f"{current_wavelength:.0f} nm")
                else:
                    self.wavelength_display.setText("--- nm")
>>>>>>> 8640b215

            # Clean up hardware manager
            if self.hardware_manager:
                self.hardware_manager.cleanup()
                self.hardware_manager = None

            # Clear references
            self.dashboard = None
            self.dockarea = None
            self.available_modules.clear()
            self.measurement_data.clear()

<<<<<<< HEAD
            self.log_message("Extension closed successfully")
=======
            for axis, controls in self.rotator_controls.items():
                if current_positions is not None and axis < len(current_positions):
                    position = current_positions[axis]
                    controls["position_label"].setText(f"{position:.2f} °")
                else:
                    controls["position_label"].setText("--- °")
>>>>>>> 8640b215

        except Exception as e:
            logger.error(f"Error during extension close: {e}")

<<<<<<< HEAD
    def safe_emit_signal(self, signal, *args):
        """Thread-safe signal emission."""
        if not PYMODAQ_AVAILABLE:
            return
=======
    def update_power_meter_display(self):
        """Update power meter displays."""
        try:
            power_meter = self.device_manager.get_power_meter()

            # Update power reading
            if hasattr(self, "power_display"):
                if power_meter and hasattr(power_meter, "grab_data"):
                    try:
                        power_data = power_meter.grab_data()
                        if power_data and len(power_data) > 0:
                            power_value = (
                                float(power_data[0].data[0])
                                if hasattr(power_data[0], "data")
                                else 0.0
                            )
                            self.power_display.setText(f"{power_value:.3f} mW")
                        else:
                            self.power_display.setText("--- mW")
                    except Exception as e:
                        self.power_display.setText("--- mW")
                        logger.debug(f"Could not read power meter: {e}")
                else:
                    self.power_display.setText("--- mW")

            # Update power meter wavelength display (if available)
            if hasattr(self, "power_wavelength_display"):
                if (
                    power_meter
                    and hasattr(power_meter, "controller")
                    and power_meter.controller
                ):
                    try:
                        if hasattr(power_meter.controller, "get_wavelength"):
                            pm_wavelength = power_meter.controller.get_wavelength()
                            self.power_wavelength_display.setText(
                                f"{pm_wavelength:.0f} nm"
                            )
                        else:
                            self.power_wavelength_display.setText("--- nm")
                    except Exception as e:
                        self.power_wavelength_display.setText("--- nm")
                        logger.debug(f"Could not get power meter wavelength: {e}")
                else:
                    self.power_wavelength_display.setText("--- nm")
>>>>>>> 8640b215

        try:
            # Check if signal is available (may not be in CI environments)
            if hasattr(signal, "emit"):
                QMetaObject.invokeMethod(
                    self, lambda: signal.emit(*args), Qt.ConnectionType.QueuedConnection
                )
            else:
                logger.debug(f"Signal emission skipped (signal not available): {args}")
        except Exception as e:
            logger.error(f"Error emitting signal: {e}")


class URASHGHardwareManager:
    """
    Centralized hardware coordination system for μRASHG measurements.

    Manages all device interactions through PyMoDAQ dashboard modules.
    Provides synchronized, safe, and efficient multi-device operations.
    """

    def __init__(self, dashboard, extension):
        self.dashboard = dashboard
        self.extension = extension
        self.logger = logger

        # Device references
        self.devices = {
            "camera": None,  # PrimeBSI camera
            "power_meter": None,  # Newport 1830-C
            "laser": None,  # MaiTai laser
            "qwp": None,  # Quarter-wave plate (Elliptec)
            "hwp_incident": None,  # Incident HWP (Elliptec)
            "hwp_analyzer": None,  # Analyzer HWP (Elliptec)
            "x_stage": None,  # ESP300 X axis
            "y_stage": None,  # ESP300 Y axis
            "z_stage": None,  # ESP300 Z axis (focus)
        }

        # Device status tracking
        self.device_status = {name: "unknown" for name in self.devices.keys()}
        self.last_error = None

        # Initialize device discovery
        self.discover_devices()

<<<<<<< HEAD
    def discover_devices(self):
        """Discover and validate all required μRASHG devices."""
        self.logger.info("Discovering μRASHG hardware devices...")

        try:
            modules_manager = self.dashboard.modules_manager

            # Discover detectors (camera, power meter)
            self._discover_detectors(modules_manager)

            # Discover actuators (laser, rotation mounts, stages)
            self._discover_actuators(modules_manager)

            # Validate critical devices
            self._validate_critical_devices()

            # Report discovery results
            self._report_discovery_status()

        except Exception as e:
            self.logger.error(f"Device discovery failed: {e}")
            self.extension.error_occurred.emit(f"Device discovery failed: {e}")
=======
        if not self.dashboard or not hasattr(self.dashboard, "modules_manager"):
            self.log_message(
                "ERROR: Dashboard or modules_manager not available", level="error"
            )
            return

        try:
            # Get available modules from the dashboard
            self.available_devices = {
                name: mod
                for name, mod in self.dashboard.modules_manager.modules_by_name.items()
            }

            # Check for required devices
            self.missing_devices = []
            for (
                device_key,
                device_config,
            ) in URASHGDeviceManager.REQUIRED_DEVICES.items():
                if device_config.get("required", True):
                    found = False
                    for pattern in device_config["name_patterns"]:
                        if any(pattern in name for name in self.available_devices):
                            found = True
                            break
                    if not found:
                        self.missing_devices.append(device_key)

            # Report discovery results
            if self.available_devices:
                self.log_message(
                    f"Found {len(self.available_devices)} devices: {list(self.available_devices.keys())}"
                )

            if self.missing_devices:
                self.log_message(
                    f"Missing required devices: {self.missing_devices}", level="error"
                )
                return False

            self.log_message("All required devices are present.")
            self.device_manager.start_monitoring()
            return True

        except Exception as e:
            error_msg = f"Device initialization failed: {str(e)}"
            self.log_message(error_msg, level="error")
            self.error_occurred.emit(error_msg)
            return False
>>>>>>> 8640b215

    def _discover_detectors(self, modules_manager):
        """Discover detector modules (camera, power meter)."""
        if not hasattr(modules_manager, "detectors"):
            self.logger.warning("No detectors manager found in dashboard")
            return

<<<<<<< HEAD
        detectors = modules_manager.detectors

        # Find camera (PrimeBSI)
        self.devices["camera"] = self._find_device(
            detectors, ["PrimeBSI", "Prime", "camera"]
        )
        if self.devices["camera"]:
            self.device_status["camera"] = "ready"
            self.logger.info("Camera detected: PrimeBSI")

        # Find power meter (Newport 1830-C)
        self.devices["power_meter"] = self._find_device(
            detectors, ["Newport", "1830", "power"]
        )
        if self.devices["power_meter"]:
            self.device_status["power_meter"] = "ready"
            self.logger.info("Power meter detected: Newport 1830-C")

    def _discover_actuators(self, modules_manager):
        """Discover actuator modules (laser, rotation mounts, stages)."""
        if not hasattr(modules_manager, "actuators"):
            self.logger.warning("No actuators manager found in dashboard")
            return

        actuators = modules_manager.actuators

        # Find laser (MaiTai)
        self.devices["laser"] = self._find_device(actuators, ["MaiTai", "laser"])
        if self.devices["laser"]:
            self.device_status["laser"] = "ready"
            self.logger.info("Laser detected: MaiTai")

        # Find rotation mounts (Elliptec)
        elliptec_devices = self._find_all_devices(actuators, ["Elliptec", "rotation"])
        self._assign_rotation_mounts(elliptec_devices)

        # Find translation stages (ESP300)
        esp_devices = self._find_all_devices(
            actuators, ["ESP300", "stage", "translation"]
        )
        self._assign_translation_stages(esp_devices)

    def _assign_rotation_mounts(self, elliptec_devices):
        """Assign Elliptec devices to QWP, HWP incident, and HWP analyzer."""
        if not elliptec_devices:
            self.logger.warning("No Elliptec rotation mounts detected")
            return

        # Try to identify devices by name or configuration
        for device in elliptec_devices:
            device_name = str(device).lower()

            if "qwp" in device_name or "quarter" in device_name:
                self.devices["qwp"] = device
                self.device_status["qwp"] = "ready"
                self.logger.info("QWP rotation mount assigned")
            elif "hwp" in device_name and (
                "in" in device_name or "incident" in device_name
            ):
                self.devices["hwp_incident"] = device
                self.device_status["hwp_incident"] = "ready"
                self.logger.info("HWP incident rotation mount assigned")
            elif "hwp" in device_name and (
                "out" in device_name or "analyzer" in device_name
            ):
                self.devices["hwp_analyzer"] = device
                self.device_status["hwp_analyzer"] = "ready"
                self.logger.info("HWP analyzer rotation mount assigned")

        # If we have unassigned devices, assign by order
        unassigned = [d for d in elliptec_devices if d not in self.devices.values()]
        device_keys = ["qwp", "hwp_incident", "hwp_analyzer"]

        for i, device in enumerate(unassigned[:3]):
            if i < len(device_keys) and not self.devices[device_keys[i]]:
                self.devices[device_keys[i]] = device
                self.device_status[device_keys[i]] = "ready"
                self.logger.info(
                    f"{device_keys[i]} assigned to available Elliptec device"
                )

    def _assign_translation_stages(self, esp_devices):
        """Assign ESP300 devices to X, Y, Z axes."""
        if not esp_devices:
            self.logger.warning("No ESP300 translation stages detected")
            return
=======
        if not self.dashboard or not hasattr(self.dashboard, "modules_manager"):
            self.log_message(
                "ERROR: Dashboard or modules_manager not available", level="error"
            )
            return

        try:
            # Update status for all devices
            for device_name, mod in self.available_devices.items():
                status = (
                    "Connected" if mod.controller.is_connected() else "Disconnected"
                )
                self.log_message(f"Device '{device_name}': {status}")

            # Check if all required devices are ready
            all_ready = all(
                "Connected" == mod.controller.is_connected()
                for mod in self.available_devices.values()
            )
            ready_msg = (
                "All required devices are ready"
                if all_ready
                else "Some required devices are not ready"
            )
            self.log_message(ready_msg, level="info" if all_ready else "warning")

        except Exception as e:
            error_msg = f"Device status check failed: {str(e)}"
            self.log_message(error_msg, level="error")
            self.error_occurred.emit(error_msg)
>>>>>>> 8640b215

        # Try to identify devices by name
        for device in esp_devices:
            device_name = str(device).lower()

            if "x" in device_name:
                self.devices["x_stage"] = device
                self.device_status["x_stage"] = "ready"
                self.logger.info("X-axis stage assigned")
            elif "y" in device_name:
                self.devices["y_stage"] = device
                self.device_status["y_stage"] = "ready"
                self.logger.info("Y-axis stage assigned")
            elif "z" in device_name or "focus" in device_name:
                self.devices["z_stage"] = device
                self.device_status["z_stage"] = "ready"
                self.logger.info("Z-axis stage assigned")

    def _find_device(self, device_dict, name_patterns):
        """Find a single device matching any of the name patterns."""
        if not device_dict:
            return None

        for name, device in device_dict.items():
            name_lower = name.lower()
            if any(pattern.lower() in name_lower for pattern in name_patterns):
                return device
        return None

    def _find_all_devices(self, device_dict, name_patterns):
        """Find all devices matching any of the name patterns."""
        if not device_dict:
            return []

        devices = []
        for name, device in device_dict.items():
            name_lower = name.lower()
            if any(pattern.lower() in name_lower for pattern in name_patterns):
                devices.append(device)
        return devices

    def _validate_critical_devices(self):
        """Validate that critical devices are available."""
        critical_devices = ["camera", "qwp"]  # Minimum required for basic measurements

        missing_devices = []
        for device_name in critical_devices:
            if not self.devices[device_name]:
                missing_devices.append(device_name)
                self.device_status[device_name] = "missing"

        if missing_devices:
            error_msg = f"Critical devices missing: {', '.join(missing_devices)}"
            self.logger.error(error_msg)
            self.extension.error_occurred.emit(error_msg)

    def _report_discovery_status(self):
        """Report device discovery status to extension UI."""
        status_report = []

        for device_name, device in self.devices.items():
            status = self.device_status[device_name]
            if device:
                status_report.append(f"✓ {device_name}: {status}")
            else:
                status_report.append(f"✗ {device_name}: not found")

        status_text = "\n".join(status_report)
        self.extension.log_message(f"Device Discovery Results:\n{status_text}")

        # Update device monitor if available
        if hasattr(self.extension, "device_status_widget"):
            self.extension.device_status_widget.setText(status_text)

<<<<<<< HEAD
    def execute_basic_rashg(self, params):
        """Execute a basic RASHG measurement sequence."""
        self.logger.info("Starting basic RASHG measurement")
=======
        # Connect worker signals
        self.measurement_worker.progress_updated.connect(self.measurement_progress)
        self.measurement_worker.measurement_completed.connect(
            self._on_measurement_completed
        )
        self.measurement_worker.measurement_failed.connect(self._on_measurement_failed)
        self.measurement_worker.data_acquired.connect(self._on_data_acquired)
>>>>>>> 8640b215

        if not self._validate_devices_for_measurement(["camera", "qwp"]):
            return False

        try:
            # Initialize measurement
            self.extension.measurement_started.emit()
            self.extension.log_message("Initializing basic RASHG measurement...")

            # Calculate polarization angles
            pol_steps = params["pol_steps"]
            start_angle = params["start_angle"]
            end_angle = params["end_angle"]
            angles = np.linspace(start_angle, end_angle, pol_steps)

            # Prepare data storage
            measurement_data = {
                "angles": angles,
                "intensities": [],
                "power_readings": [],
                "timestamps": [],
                "metadata": params,
            }

            # Execute measurement loop
            for i, angle in enumerate(angles):
                if not self.extension.is_measuring:
                    self.logger.info("Measurement stopped by user")
                    break

<<<<<<< HEAD
                # Move QWP to position
                self._move_rotation_mount("qwp", angle)

                # Acquire data
                camera_data = self._acquire_camera_data(params)
                power_data = (
                    self._acquire_power_data() if self.devices["power_meter"] else None
                )

                # Store data
                measurement_data["intensities"].append(
                    self._extract_intensity(camera_data)
                )
                if power_data is not None:
                    measurement_data["power_readings"].append(power_data)
                measurement_data["timestamps"].append(time.time())

                # Update progress and visualization
                progress = int((i + 1) / len(angles) * 100)
                self.extension.measurement_progress.emit(progress)
                self._update_live_visualization(measurement_data, i)

                self.extension.log_message(
                    f"Completed angle {angle:.1f}° ({i+1}/{len(angles)})"
                )

            # Save data if auto-save enabled
            if params.get("auto_save", True):
                self._save_measurement_data(measurement_data, "basic_rashg")

            # Store in extension for access
            self.extension.measurement_data = measurement_data

            self.logger.info("Basic RASHG measurement completed successfully")
            self.extension.measurement_finished.emit()
            return True

        except Exception as e:
            self.logger.error(f"Basic RASHG measurement failed: {e}")
            self.extension.error_occurred.emit(f"Measurement failed: {e}")
=======
        # Check device availability
        if not self.device_manager or not self.device_manager.is_all_devices_ready():
            missing = (
                self.device_manager.get_missing_devices()
                if self.device_manager
                else ["All devices"]
            )
            self.log_message(f"Cannot start: Missing devices: {missing}", level="error")
            self.error_occurred.emit(f"Missing required devices: {missing}")
            return False

        # Check safety parameters
        max_power = self.settings.child("hardware", "safety", "max_power").value()
        if max_power > 80.0:
            self.log_message(
                f"WARNING: High power limit set ({max_power}%)", level="warning"
            )
            reply = messagebox(
                severity="question",
                title="High Power Warning",
                text=f"Power limit is set to {max_power}%. Continue?",
            )
            if not reply:
                return False

        # Check measurement parameters
        pol_steps = self.settings.child("experiment", "pol_steps").value()
        if pol_steps < 4:
            self.log_message(
                "ERROR: Minimum 4 polarization steps required", level="error"
            )
            self.error_occurred.emit("Insufficient polarization steps (minimum 4)")
            return False

        # Check camera ROI
        roi_width = self.settings.child("hardware", "camera", "roi", "width").value()
        roi_height = self.settings.child("hardware", "camera", "roi", "height").value()
        if roi_width < 1 or roi_height < 1:
            self.log_message("ERROR: Invalid camera ROI settings", level="error")
            self.error_occurred.emit("Invalid camera ROI configuration")
>>>>>>> 8640b215
            return False

    def _validate_devices_for_measurement(self, required_devices):
        """Validate that required devices are available and ready."""
        missing_devices = []

        for device_name in required_devices:
            if (
                not self.devices[device_name]
                or self.device_status[device_name] != "ready"
            ):
                missing_devices.append(device_name)

<<<<<<< HEAD
        if missing_devices:
            error_msg = f"Required devices not ready: {', '.join(missing_devices)}"
            self.extension.error_occurred.emit(error_msg)
            return False
=======
        try:
            # Signal worker to stop
            if hasattr(self, "measurement_worker") and self.measurement_worker:
                self.measurement_worker.stop_measurement()

            # Stop measurement thread
            if hasattr(self, "measurement_thread") and self.measurement_thread:
                if self.measurement_thread.isRunning():
                    self.measurement_thread.quit()
                    if not self.measurement_thread.wait(5000):  # Wait up to 5 seconds
                        self.log_message("Forcing thread termination", level="warning")
                        self.measurement_thread.terminate()
                        self.measurement_thread.wait()

            # Emergency stop all devices if needed
            if self.device_manager:
                self.device_manager.emergency_stop_all_devices()

            # Reset state
            self.is_measuring = False
            self.measurement_finished.emit()
>>>>>>> 8640b215

        return True

<<<<<<< HEAD
    def _move_rotation_mount(self, mount_name, angle):
        """Move a rotation mount to specified angle."""
        device = self.devices[mount_name]
        if not device:
            self.logger.warning(f"Cannot move {mount_name}: device not available")
            return

        try:
            # Use PyMoDAQ actuator interface to move device
            # This would depend on the specific actuator interface
            self.logger.debug(f"Moving {mount_name} to {angle}°")
            # device.move_abs(angle)  # Actual implementation depends on PyMoDAQ
            time.sleep(0.1)  # Simulate movement time

        except Exception as e:
            self.logger.error(f"Failed to move {mount_name}: {e}")
            raise

    def _acquire_camera_data(self, params):
        """Acquire camera data with specified parameters."""
        if not self.devices["camera"]:
            self.logger.warning("Cannot acquire camera data: camera not available")
            return None
=======
        except Exception as e:
            error_msg = f"Error stopping measurement: {str(e)}"
            logger.error(error_msg)
            self.log_message(error_msg, level="error")
            self.error_occurred.emit(error_msg)

    def pause_measurement(self):
        """Pause the current measurement."""
        logger.info("Pausing measurement...")
        self.log_message("Pausing measurement...")

        if not self.is_measuring:
            self.log_message("No measurement in progress")
            return

        try:
            # Signal worker to pause
            if hasattr(self, "measurement_worker") and self.measurement_worker:
                self.measurement_worker.pause_measurement()
                self.log_message("Measurement paused")
            else:
                self.log_message(
                    "Cannot pause: No active measurement worker", level="warning"
                )

        except Exception as e:
            error_msg = f"Error pausing measurement: {str(e)}"
            logger.error(error_msg)
            self.log_message(error_msg, level="error")
            self.error_occurred.emit(error_msg)

    def emergency_stop(self):
        """Emergency stop all devices and measurements."""
        logger.warning("EMERGENCY STOP activated!")
        self.log_message("EMERGENCY STOP activated!", level="error")
>>>>>>> 8640b215

        try:
            # Use PyMoDAQ detector interface to acquire data
            # This would depend on the specific detector interface
            self.logger.debug("Acquiring camera image")

            # Simulate camera data for now
            import numpy as np

<<<<<<< HEAD
            if params.get("use_roi", False):
                width = params.get("roi_width", 512)
                height = params.get("roi_height", 512)
            else:
                width, height = 1024, 1024
=======
            # Reset UI state
            # PyMoDAQ parameter-driven approach: actions auto-manage state
            self.settings.child("measurement_control", "start_measurement").setOpts(
                enabled=True
            )
            self.settings.child("measurement_control", "stop_measurement").setOpts(
                enabled=False
            )
            self.settings.child("measurement_control", "pause_measurement").setOpts(
                enabled=False
            )
            self.progress_bar.setVisible(False)
>>>>>>> 8640b215

            # Generate realistic camera data
            image_data = np.random.poisson(1000, (height, width)).astype(np.uint16)
            return image_data

        except Exception as e:
<<<<<<< HEAD
            self.logger.error(f"Failed to acquire camera data: {e}")
            raise

    def _acquire_power_data(self):
        """Acquire power meter reading."""
        if not self.devices["power_meter"]:
            return None

        try:
            # Use PyMoDAQ detector interface
            self.logger.debug("Reading power meter")
            # Simulate power reading
            return 0.5 + 0.1 * np.random.randn()

        except Exception as e:
            self.logger.error(f"Failed to read power meter: {e}")
            raise

    def _extract_intensity(self, camera_data):
        """Extract intensity value from camera data."""
        if camera_data is None:
            return 0.0

        # Simple integration - could be more sophisticated
        return np.sum(camera_data).astype(float)

    def _update_live_visualization(self, measurement_data, current_index):
        """Update live visualization with new data point."""
        if not hasattr(self.extension, "plot_widget") or not self.extension.plot_widget:
=======
            error_msg = f"Error during emergency stop: {str(e)}"
            logger.error(error_msg)
            self.log_message(error_msg, level="error")

    def analyze_current_data(self):
        """Analyze the current measurement data (Enhanced for Phase 3)."""
        logger.info("Analyzing current data...")
        self.log_message("Analyzing current data...")

        if not self.current_measurement_data:
            self.log_message(
                "No measurement data available for analysis", level="warning"
            )
            return

        try:
            self.update_analysis_status("Analyzing data...")

            # Update polar plot with fitting
            if (
                "angles" in self.current_measurement_data
                and "intensities" in self.current_measurement_data
            ):
                self._update_polar_plot(self.current_measurement_data)

            # Update spectral analysis if multi-wavelength data
            if self.current_measurement_data.get("multi_wavelength", False):
                self.update_spectral_analysis()
                self.update_3d_visualization()

            self.update_analysis_status("Analysis completed")
            self.log_message("Data analysis completed")

        except Exception as e:
            error_msg = f"Data analysis failed: {str(e)}"
            self.log_message(error_msg, level="error")
            self.update_analysis_status("Analysis failed")

    def fit_rashg_pattern(self):
        """Fit RASHG pattern to current data (PHASE 3 FEATURE) - PyMoDAQ Standards Compliant."""
        logger.info("Fitting RASHG pattern...")
        self.log_message("Fitting RASHG pattern...")

        if not self.current_measurement_data:
            self.log_message(
                "No measurement data available for fitting", level="warning"
            )
            # Update parameter tree with no data status
            self.update_analysis_control_parameters()
>>>>>>> 8640b215
            return

        try:
            # Update the plot with current data
            angles = measurement_data["angles"][: current_index + 1]
            intensities = measurement_data["intensities"]

<<<<<<< HEAD
            # Clear and replot
            self.extension.plot_widget.clear()
            self.extension.plot_widget.plot(angles, intensities, pen="blue", symbol="o")

        except Exception as e:
            self.logger.warning(f"Failed to update visualization: {e}")
=======
            angles = self.current_measurement_data.get("angles", [])
            intensities = self.current_measurement_data.get("intensities", [])

            if len(angles) < 4 or len(intensities) < 4:
                self.log_message(
                    "Insufficient data points for fitting (minimum 4 required)",
                    level="warning",
                )
                # Update parameter tree with insufficient data status
                if (
                    hasattr(self, "analysis_control_settings")
                    and self.analysis_control_settings
                ):
                    self.analysis_control_settings.child(
                        "polar_analysis", "fit_results"
                    ).setValue("Insufficient data")
                    self.analysis_control_settings.child(
                        "general_analysis", "analysis_status"
                    ).setValue("Insufficient data")
                return

            # Perform RASHG fitting
            fit_results = self._fit_rashg_data(angles, intensities)

            if fit_results:
                self.current_fit_results = fit_results
                self._display_fit_results(fit_results)
                self._plot_fit_curve(angles, intensities, fit_results)

                self.log_message(
                    f"RASHG fit completed: A={fit_results['A']:.2f}, B={fit_results['B']:.2f}, φ={fit_results['phi_deg']:.1f}°"
                )
                self.update_analysis_status("RASHG pattern fitted successfully")

                # Update parameter tree with fit results (PyMoDAQ Standards)
                if (
                    hasattr(self, "analysis_control_settings")
                    and self.analysis_control_settings
                ):
                    self.analysis_control_settings.child(
                        "general_analysis", "analysis_status"
                    ).setValue("Fit completed successfully")
            else:
                self.log_message("RASHG fitting failed", level="error")
                self.update_analysis_status("RASHG fitting failed")

                # Update parameter tree with failure status (PyMoDAQ Standards)
                if (
                    hasattr(self, "analysis_control_settings")
                    and self.analysis_control_settings
                ):
                    self.analysis_control_settings.child(
                        "polar_analysis", "fit_results"
                    ).setValue("Fit failed")
                    self.analysis_control_settings.child(
                        "general_analysis", "analysis_status"
                    ).setValue("Fit failed")

        except Exception as e:
            error_msg = f"RASHG fitting failed: {str(e)}"
            self.log_message(error_msg, level="error")
            self.update_analysis_status("RASHG fitting failed")

            # Update parameter tree with error status (PyMoDAQ Standards)
            if (
                hasattr(self, "analysis_control_settings")
                and self.analysis_control_settings
            ):
                self.analysis_control_settings.child(
                    "polar_analysis", "fit_results"
                ).setValue(f"Error: {str(e)}")
                self.analysis_control_settings.child(
                    "general_analysis", "analysis_status"
                ).setValue("Error in fitting")

        finally:
            # Always update analysis control parameters to synchronize parameter tree (PyMoDAQ Standards)
            self.update_analysis_control_parameters()

    def export_analysis_results(self):
        """Export analysis results (PHASE 3 FEATURE)."""
        logger.info("Exporting analysis results...")
        self.log_message("Exporting analysis results...")

        if not self.current_fit_results and not self.spectral_analysis_data:
            self.log_message(
                "No analysis results available for export", level="warning"
            )
            return

        try:
            # Get save directory
            save_dir = Path(self.settings.child("data", "save_dir").value())
            save_dir.mkdir(parents=True, exist_ok=True)

            timestamp = time.strftime("%Y%m%d_%H%M%S")

            # Export fit results
            if self.current_fit_results:
                fit_filename = save_dir / f"rashg_fit_results_{timestamp}.json"
                with open(fit_filename, "w") as f:
                    json.dump(self.current_fit_results, f, indent=2)
                self.log_message(f"Fit results exported to {fit_filename}")

            # Export spectral analysis
            if self.spectral_analysis_data:
                spectral_filename = save_dir / f"spectral_analysis_{timestamp}.json"
                with open(spectral_filename, "w") as f:
                    json.dump(self.spectral_analysis_data, f, indent=2)
                self.log_message(f"Spectral analysis exported to {spectral_filename}")

            self.log_message("Analysis results exported successfully")

        except Exception as e:
            error_msg = f"Export analysis results failed: {str(e)}"
            self.log_message(error_msg, level="error")

    def export_data(self):
        """Export measurement data to file."""
        logger.info("Exporting data...")
        self.log_message("Exporting data...")

        if not self.current_measurement_data:
            self.log_message(
                "No measurement data available for export", level="warning"
            )
            return
>>>>>>> 8640b215

    def _save_measurement_data(self, measurement_data, measurement_type):
        """Save measurement data to file."""
        try:
<<<<<<< HEAD
            timestamp = time.strftime("%Y%m%d_%H%M%S")
            filename = f"urashg_{measurement_type}_{timestamp}.json"

            # Create data directory if it doesn't exist
            data_dir = Path.cwd() / "data"
            data_dir.mkdir(exist_ok=True)
=======
            # Use existing data export functionality but add analysis results
            save_dir = Path(self.settings.child("data", "save_dir").value())
            save_dir.mkdir(parents=True, exist_ok=True)

            timestamp = time.strftime("%Y%m%d_%H%M%S")
            filename = save_dir / f"urashg_data_export_{timestamp}.json"

            # Prepare comprehensive export data
            export_data = self.current_measurement_data.copy()

            # Add analysis results if available
            if self.current_fit_results:
                export_data["fit_results"] = self.current_fit_results

            if self.spectral_analysis_data:
                export_data["spectral_analysis"] = self.spectral_analysis_data

            # Save to JSON
            with open(filename, "w") as f:
                import json

                json.dump(export_data, f, indent=2)

            self.log_message(f"Data exported to {filename}")

        except Exception as e:
            error_msg = f"Data export failed: {str(e)}"
            self.log_message(error_msg, level="error")

    def load_configuration(self):
        """Load measurement configuration from file (PHASE 3 FEATURE)."""
        logger.info("Loading configuration...")
        self.log_message("Loading configuration...")

        try:
            # File dialog for configuration selection
            from qtpy.QtWidgets import QFileDialog

            # Get default config directory
            config_dir = (
                Path(self.settings.child("data", "save_dir").value()) / "configs"
            )
            config_dir.mkdir(parents=True, exist_ok=True)

            # Open file dialog
            filename, _ = QFileDialog.getOpenFileName(
                self.control_widget,
                "Load μRASHG Configuration",
                str(config_dir),
                "JSON Configuration Files (*.json);;All Files (*.*)",
            )
>>>>>>> 8640b215

            # Save as JSON for now (could be HDF5 for production)
            save_path = data_dir / filename

<<<<<<< HEAD
            # Convert numpy arrays to lists for JSON serialization
            json_data = {}
            for key, value in measurement_data.items():
                if isinstance(value, np.ndarray):
                    json_data[key] = value.tolist()
                else:
                    json_data[key] = value
=======
            # Load and apply configuration
            with open(filename, "r") as f:
                import json

                config_data = json.load(f)
>>>>>>> 8640b215

            with open(save_path, "w") as f:
                json.dump(json_data, f, indent=2, default=str)

            self.extension.log_message(f"Data saved to {save_path}")

        except Exception as e:
<<<<<<< HEAD
            self.logger.error(f"Failed to save data: {e}")
            self.extension.error_occurred.emit(f"Failed to save data: {e}")
=======
            error_msg = f"Failed to load configuration: {str(e)}"
            self.log_message(error_msg, level="error")
            self.error_occurred.emit(error_msg)

    def save_configuration(self):
        """Save current configuration to file (PHASE 3 FEATURE)."""
        logger.info("Saving configuration...")
        self.log_message("Saving configuration...")

        try:
            # Get current configuration
            config_data = self._get_current_configuration()

            # File dialog for save location
            from qtpy.QtWidgets import QFileDialog

            # Get default config directory
            config_dir = (
                Path(self.settings.child("data", "save_dir").value()) / "configs"
            )
            config_dir.mkdir(parents=True, exist_ok=True)

            # Generate default filename
            timestamp = time.strftime("%Y%m%d_%H%M%S")
            default_name = f"urashg_config_{timestamp}.json"

            # Open file dialog
            filename, _ = QFileDialog.getSaveFileName(
                self.control_widget,
                "Save μRASHG Configuration",
                str(config_dir / default_name),
                "JSON Configuration Files (*.json);;All Files (*.*)",
            )

            if not filename:
                self.log_message("Configuration save cancelled")
                return

            # Save configuration
            with open(filename, "w") as f:
                import json

                json.dump(config_data, f, indent=2)
>>>>>>> 8640b215

    def execute_multiwavelength_rashg(self, params):
        """Execute multi-wavelength RASHG measurement."""
        self.logger.info("Multi-wavelength RASHG not yet implemented")
        self.extension.error_occurred.emit("Multi-wavelength RASHG not yet implemented")
        return False

<<<<<<< HEAD
    def execute_full_polarimetric_shg(self, params):
        """Execute full polarimetric SHG measurement."""
        self.logger.info("Full polarimetric SHG not yet implemented")
        self.extension.error_occurred.emit("Full polarimetric SHG not yet implemented")
        return False

    def execute_calibration_sequence(self, params):
        """Execute calibration sequence."""
        self.logger.info("Calibration sequence not yet implemented")
        self.extension.error_occurred.emit("Calibration sequence not yet implemented")
        return False

    def setup_control_buttons(self, layout):
        """Setup control buttons for the extension."""
        button_layout = QtWidgets.QHBoxLayout()

        # Start measurement button
        self.start_button = QtWidgets.QPushButton("Start Measurement")
        self.start_button.clicked.connect(self.start_measurement)
        button_layout.addWidget(self.start_button)

        # Stop measurement button
        self.stop_button = QtWidgets.QPushButton("Stop")
        self.stop_button.clicked.connect(self.stop_measurement)
        self.stop_button.setEnabled(False)
        button_layout.addWidget(self.stop_button)

        layout.addLayout(button_layout)

    def setup_status_display(self, layout):
        """Setup status display area."""
        # Status text area
        self.status_text = QtWidgets.QTextEdit()
        self.status_text.setMaximumHeight(150)
        self.status_text.setReadOnly(True)
        layout.addWidget(self.status_text)
=======
        except Exception as e:
            error_msg = f"Failed to save configuration: {str(e)}"
            self.log_message(error_msg, level="error")
            self.error_occurred.emit(error_msg)

    def _get_current_configuration(self):
        """Get current system configuration for saving."""
        try:
            config_data = {
                "metadata": {
                    "timestamp": time.time(),
                    "date": time.strftime("%Y-%m-%d %H:%M:%S"),
                    "extension_version": self.version,
                    "config_type": "urashg_measurement_config",
                },
                # Parameter tree settings
                "parameter_settings": self._extract_parameter_settings(),
                # Device positions
                "device_positions": self._get_current_device_positions(),
                # Device control settings
                "device_control_settings": self._get_device_control_settings(),
                # Analysis settings
                "analysis_settings": self._get_analysis_settings(),
                # UI settings
                "ui_settings": {
                    "auto_fit_enabled": (
                        getattr(self.auto_fit_checkbox, "isChecked", lambda: False)()
                        if hasattr(self, "auto_fit_checkbox")
                        else False
                    ),
                    "auto_sync_enabled": (
                        getattr(self.auto_sync_checkbox, "isChecked", lambda: True)()
                        if hasattr(self, "auto_sync_checkbox")
                        else True
                    ),
                    "spectral_mode": (
                        getattr(
                            self.spectral_mode_combo,
                            "currentText",
                            lambda: "RASHG Amplitude",
                        )()
                        if hasattr(self, "spectral_mode_combo")
                        else "RASHG Amplitude"
                    ),
                    "active_analysis_tab": (
                        getattr(self.analysis_tabs, "currentIndex", lambda: 0)()
                        if hasattr(self, "analysis_tabs")
                        else 0
                    ),
                    "active_device_tab": (
                        getattr(self.device_tabs, "currentIndex", lambda: 0)()
                        if hasattr(self, "device_tabs")
                        else 0
                    ),
                },
            }
>>>>>>> 8640b215

        # Progress bar
        self.progress_bar = QtWidgets.QProgressBar()
        layout.addWidget(self.progress_bar)

    def connect_signals(self):
        """Connect signals and slots for the extension."""
        if not PYMODAQ_AVAILABLE:
            return

        # Connect measurement control signals
        self.measurement_started.connect(self.on_measurement_started)
        self.measurement_finished.connect(self.on_measurement_finished)
        self.error_occurred.connect(self.on_error_occurred)

<<<<<<< HEAD
        # Connect UI signals safely
        if hasattr(self, "progress_bar") and self.progress_bar is not None:
            self.measurement_progress.connect(self.progress_bar.setValue)
=======
            # Extract all parameter values
            for param_name in [
                "experiment",
                "hardware",
                "wavelength",
                "data",
                "advanced",
            ]:
                if self.settings.child(param_name):
                    parameter_settings[param_name] = self._extract_parameter_group(
                        self.settings.child(param_name)
                    )
>>>>>>> 8640b215

        # Connect device status signals
        self.device_status_changed.connect(self.on_device_status_changed)

    def detect_modules(self):
        """Detect available PyMoDAQ modules."""
        if not PYMODAQ_AVAILABLE or not self.dashboard:
            return

        with self._module_lock:
            logger.info("Detecting available modules...")

            # Try to get modules from dashboard
            try:
                self.available_modules = self.get_required_modules()
                if self.available_modules:
                    logger.info(
                        f"Detected modules: {list(self.available_modules.keys())}"
                    )
                    # Emit signal safely
                    self.safe_emit_signal(
                        self.device_status_changed, "modules", "detected"
                    )
                else:
<<<<<<< HEAD
                    logger.warning("No required modules detected in dashboard")
                    self.safe_emit_signal(
                        self.device_status_changed, "modules", "none_found"
                    )
            except Exception as e:
                logger.error(f"Error detecting modules: {e}")
                self.safe_emit_signal(
                    self.error_occurred, f"Module detection failed: {e}"
                )

    def get_required_modules(self):
        """Access modules through PyMoDAQ's standard API."""
        if not self.dashboard or not hasattr(self.dashboard, "modules_manager"):
=======
                    # Extract leaf parameter value
                    try:
                        group_settings[child.name()] = child.value()
                    except Exception as e:
                        logger.debug(f"Could not extract parameter {child.name()}: {e}")
                        group_settings[child.name()] = None

            return group_settings

        except Exception as e:
            logger.debug(f"Error extracting parameter group: {e}")
            return {}

    def _get_current_device_positions(self):
        """Get current positions of all devices."""
        try:
            device_positions = {}

            # Get laser wavelength
            if hasattr(self, "wavelength_spinbox"):
                device_positions["laser_wavelength"] = self.wavelength_spinbox.value()

            # Get elliptec positions
            elliptec_positions = self.get_current_elliptec_positions()
            if elliptec_positions:
                device_positions["elliptec_positions"] = elliptec_positions

            # Get rotator control spinbox values
            if hasattr(self, "rotator_controls"):
                rotator_setpoints = {}
                for axis, controls in self.rotator_controls.items():
                    if "position_spinbox" in controls:
                        rotator_setpoints[axis] = controls["position_spinbox"].value()
                device_positions["rotator_setpoints"] = rotator_setpoints

            return device_positions

        except Exception as e:
            logger.debug(f"Error getting device positions: {e}")
            return {}

    def _get_device_control_settings(self):
        """Get device control widget settings."""
        try:
            device_control_settings = {}

            # Wavelength control settings
            if hasattr(self, "wavelength_slider") and hasattr(
                self, "wavelength_spinbox"
            ):
                device_control_settings["wavelength_control"] = {
                    "slider_value": self.wavelength_slider.value(),
                    "spinbox_value": self.wavelength_spinbox.value(),
                }

            # Power meter sync settings
            if hasattr(self, "auto_sync_checkbox"):
                device_control_settings["power_sync"] = {
                    "auto_sync_enabled": self.auto_sync_checkbox.isChecked()
                }

            return device_control_settings

        except Exception as e:
            logger.debug(f"Error getting device control settings: {e}")
            return {}

    def _get_analysis_settings(self):
        """Get analysis widget settings."""
        try:
            analysis_settings = {}

            # Fit settings
            if hasattr(self, "auto_fit_checkbox"):
                analysis_settings["fitting"] = {
                    "auto_fit_enabled": self.auto_fit_checkbox.isChecked()
                }

            # Spectral analysis settings
            if hasattr(self, "spectral_mode_combo"):
                analysis_settings["spectral"] = {
                    "mode": self.spectral_mode_combo.currentText(),
                    "index": self.spectral_mode_combo.currentIndex(),
                }

            return analysis_settings

        except Exception as e:
            logger.debug(f"Error getting analysis settings: {e}")
>>>>>>> 8640b215
            return {}

        modules_manager = self.dashboard.modules_manager

<<<<<<< HEAD
        # Find specific modules loaded in dashboard
        modules = {
            "camera": self.find_module(modules_manager.detectors, "PrimeBSI"),
            "power_meter": self.find_module(modules_manager.detectors, "Newport"),
            "laser": self.find_module(modules_manager.actuators, "MaiTai"),
            "rotators": self.find_module(modules_manager.actuators, "Elliptec"),
        }

        return {k: v for k, v in modules.items() if v is not None}

    def find_module(self, module_dict, name_pattern):
        """Find module by name pattern."""
        if not module_dict:
            return None
        for module_name, module in module_dict.items():
            if name_pattern.lower() in module_name.lower():
                return module
        return None

    def start_measurement(self):
        """Start a μRASHG measurement sequence using coordinated hardware manager."""
        if not PYMODAQ_AVAILABLE:
            logger.warning("Cannot start measurement: PyMoDAQ not available")
            return

        logger.info("Starting μRASHG measurement...")
        self.log_message("Starting μRASHG measurement...")
=======
            # Apply parameter settings
            if "parameter_settings" in config_data:
                self._apply_parameter_settings(config_data["parameter_settings"])

            # Apply device positions
            if "device_positions" in config_data:
                self._apply_device_positions(config_data["device_positions"])

            # Apply device control settings
            if "device_control_settings" in config_data:
                self._apply_device_control_settings(
                    config_data["device_control_settings"]
                )

            # Apply analysis settings
            if "analysis_settings" in config_data:
                self._apply_analysis_settings(config_data["analysis_settings"])

            # Apply UI settings
            if "ui_settings" in config_data:
                self._apply_ui_settings(config_data["ui_settings"])
>>>>>>> 8640b215

        # Set measurement state
        self.is_measuring = True

<<<<<<< HEAD
        # Get selected measurement type
        measurement_type = "Basic RASHG"  # Default
        if hasattr(self, "experiment_combo"):
            measurement_type = self.experiment_combo.currentText()

        # Use coordinated measurement sequence
        success = self.coordinate_measurement_sequence(measurement_type)
=======
        except Exception as e:
            error_msg = f"Error applying configuration: {str(e)}"
            logger.error(error_msg)
            self.log_message(error_msg, level="error")

    def _apply_parameter_settings(self, parameter_settings):
        """Apply parameter tree settings."""
        try:
            for param_name, param_values in parameter_settings.items():
                if self.settings.child(param_name):
                    self._apply_parameter_group(
                        self.settings.child(param_name), param_values
                    )
>>>>>>> 8640b215

        if not success:
            # Fallback to mock measurement for demonstration
            logger.warning("Coordinated measurement failed, running mock measurement")
            self.log_message("Running demonstration measurement...")
            self.measurement_started.emit()
            self.run_mock_measurement()

        # Update UI state
        if hasattr(self, "start_button"):
            self.start_button.setEnabled(False)
        if hasattr(self, "stop_button"):
            self.stop_button.setEnabled(True)

    def run_mock_measurement(self):
        """Run a mock measurement for demonstration using PyMoDAQ data structures."""
        logger.info("Running mock μRASHG measurement")

        try:
<<<<<<< HEAD
            # Generate mock polarimetric data
            import numpy as np

            # Get measurement parameters from settings
            pol_steps = 36  # Default value, could be from settings
            angles = np.linspace(0, 360, pol_steps, endpoint=False)
=======
            # Apply laser wavelength
            if "laser_wavelength" in device_positions:
                wl = device_positions["laser_wavelength"]
                if hasattr(self, "wavelength_spinbox"):
                    self.wavelength_spinbox.setValue(wl)
                if hasattr(self, "wavelength_slider"):
                    self.wavelength_slider.setValue(int(wl))

            # Apply rotator setpoints
            if "rotator_setpoints" in device_positions and hasattr(
                self, "rotator_controls"
            ):
                setpoints = device_positions["rotator_setpoints"]
                for axis, position in setpoints.items():
                    if int(axis) in self.rotator_controls:
                        controls = self.rotator_controls[int(axis)]
                        if "position_spinbox" in controls:
                            controls["position_spinbox"].setValue(position)

        except Exception as e:
            logger.debug(f"Error applying device positions: {e}")

    def _apply_device_control_settings(self, device_control_settings):
        """Apply device control widget settings."""
        try:
            # Apply wavelength control settings
            if "wavelength_control" in device_control_settings:
                wl_settings = device_control_settings["wavelength_control"]
                if "spinbox_value" in wl_settings and hasattr(
                    self, "wavelength_spinbox"
                ):
                    self.wavelength_spinbox.setValue(wl_settings["spinbox_value"])
                if "slider_value" in wl_settings and hasattr(self, "wavelength_slider"):
                    self.wavelength_slider.setValue(wl_settings["slider_value"])

            # Apply power sync settings
            if "power_sync" in device_control_settings:
                sync_settings = device_control_settings["power_sync"]
                if "auto_sync_enabled" in sync_settings and hasattr(
                    self, "auto_sync_checkbox"
                ):
                    self.auto_sync_checkbox.setChecked(
                        sync_settings["auto_sync_enabled"]
                    )
>>>>>>> 8640b215

            # Create mock intensity data (simulate RASHG pattern)
            intensities = (
                100
                + 50 * np.cos(4 * np.radians(angles))
                + 10 * np.random.rand(pol_steps)
            )

<<<<<<< HEAD
            # Create PyMoDAQ compliant data structure
            measurement_data = self.create_rashg_data(intensities, angles)
=======
    def _apply_analysis_settings(self, analysis_settings):
        """Apply analysis widget settings."""
        try:
            # Apply fitting settings
            if "fitting" in analysis_settings:
                fit_settings = analysis_settings["fitting"]
                if "auto_fit_enabled" in fit_settings and hasattr(
                    self, "auto_fit_checkbox"
                ):
                    self.auto_fit_checkbox.setChecked(fit_settings["auto_fit_enabled"])

            # Apply spectral analysis settings
            if "spectral" in analysis_settings:
                spectral_settings = analysis_settings["spectral"]
                if "index" in spectral_settings and hasattr(
                    self, "spectral_mode_combo"
                ):
                    self.spectral_mode_combo.setCurrentIndex(spectral_settings["index"])
>>>>>>> 8640b215

            # Store measurement data
            self.measurement_data["rashg_data"] = measurement_data

<<<<<<< HEAD
            # Simulate measurement progress
            for i in range(101):
                if not self.is_measuring:
                    break
                self.measurement_progress.emit(i)
                time.sleep(0.02)  # Shorter delay for better responsiveness

            # Finish measurement
            if self.is_measuring:
                logger.info(
                    f"Mock measurement completed with {len(intensities)} data points"
                )
                self.measurement_finished.emit()

        except Exception as e:
            logger.error(f"Error in mock measurement: {e}")
            self.error_occurred.emit(str(e))

    def create_rashg_data(self, intensity_data, polarization_angles):
        """Create PyMoDAQ compliant data structure for RASHG measurements."""
        if not PYMODAQ_AVAILABLE:
            return None

        return DataWithAxes(
            "μRASHG_Measurement",
            data=[intensity_data],
            axes=[
                Axis(
                    "Polarization",
                    data=polarization_angles,
                    units="°",
                    description="Incident polarization angle",
                )
            ],
            units="counts",
            labels=["SHG Intensity"],
            source=DataSource.raw,
        )

    def stop_measurement(self):
        """Stop the current measurement."""
        logger.info("Stopping μRASHG measurement...")
        self.log_message("Stopping measurement...")
=======
    def _apply_ui_settings(self, ui_settings):
        """Apply UI widget settings."""
        try:
            # Apply tab selections
            if "active_analysis_tab" in ui_settings and hasattr(self, "analysis_tabs"):
                self.analysis_tabs.setCurrentIndex(ui_settings["active_analysis_tab"])

            if "active_device_tab" in ui_settings and hasattr(self, "device_tabs"):
                self.device_tabs.setCurrentIndex(ui_settings["active_device_tab"])

        except Exception as e:
            logger.debug(f"Error applying UI settings: {e}")

    # Utility methods

    def get_style(self):
        """Get style from various sources for icons."""
        if hasattr(self, "style") and callable(self.style):
            return self.style()
        elif (
            hasattr(self, "dashboard")
            and hasattr(self.dashboard, "style")
            and callable(self.dashboard.style)
        ):
            return self.dashboard.style()
        elif (
            hasattr(self.dashboard, "mainwindow")
            and hasattr(self.dashboard.mainwindow, "style")
            and callable(self.dashboard.mainwindow.style)
        ):
            return self.dashboard.mainwindow.style()
        else:
            # Fallback to a default QApplication style
            from qtpy.QtWidgets import QApplication

            return QApplication.style()

    def add_action(self, name: str, text: str, callback, icon: str = None):
        """Add an action to the extension."""
        action = QtWidgets.QAction(text, self)
        action.triggered.connect(callback)
        if icon and hasattr(QtWidgets.QStyle, icon):
            action.setIcon(
                self.get_style().standardIcon(getattr(QtWidgets.QStyle, icon))
            )
        setattr(self, f"{name}_action", action)

    def log_message(self, message: str, level: str = "info"):
        """Add a message to the activity log."""
        timestamp = time.strftime("%H:%M:%S")
        formatted_message = f"[{timestamp}] {message}"

        if hasattr(self, "log_display"):
            self.log_display.append(formatted_message)
            # Auto-scroll to bottom
            self.log_display.moveCursor(QtGui.QTextCursor.End)

    def update_device_status(self):
        """Update device status display using PyMoDAQ parameter trees (PyMoDAQ Standards Compliant)."""
        if not self.device_manager:
            return

        try:
            # Update legacy table widget if it still exists (for backward compatibility)
            if hasattr(self, "device_status_table") and self.device_status_table:
                # Get all device information
                all_device_info = self.device_manager.get_all_device_info()

                # Update table row count
                self.device_status_table.setRowCount(len(all_device_info))

                # Update each device row
                for row, (device_key, device_info) in enumerate(
                    all_device_info.items()
                ):
                    # Device name
                    name_item = QtWidgets.QTableWidgetItem(device_key.title())
                    self.device_status_table.setItem(row, 0, name_item)

                    # Status with color coding
                    status_item = QtWidgets.QTableWidgetItem(device_info.status.value)
                    if device_info.status == DeviceStatus.CONNECTED:
                        status_item.setBackground(
                            QtGui.QColor(144, 238, 144)
                        )  # Light green
                    elif device_info.status == DeviceStatus.DISCONNECTED:
                        status_item.setBackground(
                            QtGui.QColor(255, 182, 193)
                        )  # Light pink
                    elif device_info.status == DeviceStatus.ERROR:
                        status_item.setBackground(
                            QtGui.QColor(255, 99, 71)
                        )  # Tomato red
                    else:
                        status_item.setBackground(
                            QtGui.QColor(211, 211, 211)
                        )  # Light gray

                    self.device_status_table.setItem(row, 1, status_item)

                    # Details (error message or module info)
                    details = ""
                    if device_info.last_error:
                        details = f"Error: {device_info.last_error}"
                    elif device_info.module_name:
                        details = f"Module: {device_info.module_name}"
                    else:
                        details = "No details available"

                    details_item = QtWidgets.QTableWidgetItem(details)
                    self.device_status_table.setItem(row, 2, details_item)

            # Update status monitoring parameters (PyMoDAQ Standards)
            self.update_status_monitoring_parameters()
>>>>>>> 8640b215

        self.is_measuring = False
        self.measurement_finished.emit()

<<<<<<< HEAD
    def cleanup(self):
        """Clean up hardware manager resources."""
        logger.info("Cleaning up URASHGHardwareManager")
=======
        except Exception as e:
            logger.error(f"Error updating device status display: {e}")
            # Track error in status monitoring
            if (
                hasattr(self, "status_monitoring_settings")
                and self.status_monitoring_settings
            ):
                self.status_monitoring_settings.child(
                    "measurement_status", "last_error"
                ).setValue(str(e))

    def start_status_monitoring(self):
        """Start PyMoDAQ-style status monitoring using threading instead of QTimer."""
        if self._status_monitoring_active:
            return

        self._status_monitoring_active = True

        import threading
        import time

        def status_worker():
            """Worker thread for periodic status updates."""
            while self._status_monitoring_active:
                try:
                    self.update_device_status()
                    time.sleep(self._status_update_interval)
                except Exception as e:
                    logger.error(f"Error in extension status monitoring: {e}")
                    time.sleep(self._status_update_interval)

        self._status_worker_thread = threading.Thread(target=status_worker, daemon=True)
        self._status_worker_thread.start()

        logger.info("Started PyMoDAQ-style extension status monitoring")

    def stop_status_monitoring(self):
        """Stop PyMoDAQ-style status monitoring."""
        if not self._status_monitoring_active:
            return

        self._status_monitoring_active = False

        if self._status_worker_thread and self._status_worker_thread.is_alive():
            self._status_worker_thread.join(timeout=2.0)

        logger.info("Stopped PyMoDAQ-style extension status monitoring")

    def start_device_update_monitoring(self):
        """Start PyMoDAQ-style device update monitoring using threading instead of QTimer."""
        if self._device_update_active:
            return

        self._device_update_active = True

        import threading
        import time

        def device_update_worker():
            """Worker thread for periodic device updates."""
            while self._device_update_active:
                try:
                    self.update_device_control_displays()
                    time.sleep(self._device_update_interval)
                except Exception as e:
                    logger.error(f"Error in device update monitoring: {e}")
                    time.sleep(self._device_update_interval)

        self._device_update_thread = threading.Thread(
            target=device_update_worker, daemon=True
        )
        self._device_update_thread.start()

        logger.info("Started PyMoDAQ-style device update monitoring")

    def stop_device_update_monitoring(self):
        """Stop PyMoDAQ-style device update monitoring."""
        if not self._device_update_active:
            return

        self._device_update_active = False

        if self._device_update_thread and self._device_update_thread.is_alive():
            self._device_update_thread.join(timeout=2.0)

        logger.info("Stopped PyMoDAQ-style device update monitoring")
>>>>>>> 8640b215

        try:
<<<<<<< HEAD
            # Clear device references
            self.devices.clear()
=======
            # Update power meter reading
            power_meter = self.device_manager.get_power_meter()
            if power_meter and hasattr(power_meter, "grab_data"):
                try:
                    power_data = power_meter.grab_data()
                    if power_data and len(power_data) > 0:
                        # Extract power value (assuming it's in the first data element)
                        power_value = (
                            float(power_data[0].data[0])
                            if hasattr(power_data[0], "data")
                            else 0.0
                        )

                        # Update power plot if it exists
                        if hasattr(self, "power_plot") and self.power_plot:
                            # Store power history for plotting
                            if not hasattr(self, "_power_history"):
                                self._power_history = {"time": [], "power": []}

                            current_time = time.time()
                            self._power_history["time"].append(current_time)
                            self._power_history["power"].append(power_value)

                            # Keep only last 100 points
                            if len(self._power_history["time"]) > 100:
                                self._power_history["time"] = self._power_history[
                                    "time"
                                ][-100:]
                                self._power_history["power"] = self._power_history[
                                    "power"
                                ][-100:]

                            # Update plot
                            if len(self._power_history["time"]) > 1:
                                # Convert to relative time
                                rel_time = [
                                    t - self._power_history["time"][0]
                                    for t in self._power_history["time"]
                                ]
                                # Update plot using PyMoDAQ DataRaw
                                time_axis = Axis(
                                    "Time", units="s", data=np.array(rel_time)
                                )
                                power_data = DataRaw(
                                    "Power Monitor",
                                    data=[np.array(self._power_history["power"])],
                                    axes=[time_axis],
                                    labels=["Power"],
                                )
                                self.power_plot.show_data(power_data)
>>>>>>> 8640b215

            # Clear dashboard reference
            self.dashboard = None
            self.extension = None

<<<<<<< HEAD
            self.logger.info("Hardware manager cleanup completed")
=======
            # Update camera temperature if available
            camera = self.device_manager.get_camera()
            if camera and hasattr(camera, "controller") and camera.controller:
                try:
                    # Check if camera has temperature monitoring
                    if hasattr(camera.controller, "get_temperature"):
                        temp = camera.controller.get_temperature()
                        # Could add temperature display to status or plots here
                        logger.debug(f"Camera temperature: {temp}°C")
                except Exception as e:
                    logger.debug(f"Could not get camera temperature: {e}")
>>>>>>> 8640b215

            # Update device control parameters to keep parameter tree synchronized (PyMoDAQ Standards)
            self.update_device_control_parameters()

        except Exception as e:
            self.logger.error(f"Error during hardware manager cleanup: {e}")

    def on_measurement_started(self):
        """Handle measurement started signal."""
<<<<<<< HEAD
        self.log_message("μRASHG measurement started")

    def on_measurement_finished(self):
        """Handle measurement finished signal."""
        self.log_message("μRASHG measurement completed")

        # Reset UI state
        self.is_measuring = False
        self.start_button.setEnabled(True)
        self.stop_button.setEnabled(False)
        self.progress_bar.setValue(0)

    def on_error_occurred(self, error_message):
        """Handle error occurred signal."""
        self.log_message(f"ERROR: {error_message}")
        logger.error(error_message)

        # Stop measurement if running during error
        if self.is_measuring:
            self.is_measuring = False
            self.measurement_finished.emit()

    def on_device_status_changed(self, device_name, status):
        """Handle device status change signal."""
        self.log_message(f"Device {device_name}: {status}")
        logger.info(f"Device status changed - {device_name}: {status}")

    def log_message(self, message):
        """Add a message to the status log."""
        if not PYMODAQ_AVAILABLE:
            logger.info(message)
            return
=======
        # PyMoDAQ parameter-driven approach: manage action states via parameter tree
        self.settings.child("measurement_control", "start_measurement").setOpts(
            enabled=False
        )
        self.settings.child("measurement_control", "stop_measurement").setOpts(
            enabled=True
        )
        self.settings.child("measurement_control", "pause_measurement").setOpts(
            enabled=True
        )
        self.progress_bar.setVisible(True)
        self.progress_bar.setValue(0)
        self.is_measuring = True

    def on_measurement_finished(self):
        """Handle measurement finished signal."""
        # PyMoDAQ parameter-driven approach: reset action states
        self.settings.child("measurement_control", "start_measurement").setOpts(
            enabled=True
        )
        self.settings.child("measurement_control", "stop_measurement").setOpts(
            enabled=False
        )
        self.settings.child("measurement_control", "pause_measurement").setOpts(
            enabled=False
        )
        self.progress_bar.setVisible(False)
        self.is_measuring = False

    def on_measurement_progress(self, progress: int):
        """Handle measurement progress update."""
        self.progress_bar.setValue(progress)

    def on_device_status_changed(self, device_name: str, status: str):
        """Handle device status change."""
        logger.debug(f"Device {device_name} status: {status}")
        # Update device status table
        # Implementation in Phase 2

    def on_error_occurred(self, error_message: str):
        """Handle error occurrence."""
        logger.error(f"Extension error: {error_message}")
        self.log_message(f"ERROR: {error_message}", level="error")

        # Show error dialog using PyMoDAQ messaging
        messagebox(
            severity="critical",
            title="μRASHG Extension Error",
            text=f"An error occurred:\n\n{error_message}",
        )

    def on_device_error(self, device_name: str, error_message: str):
        """Handle device-specific error."""
        logger.error(f"Device '{device_name}' error: {error_message}")
        self.log_message(
            f"DEVICE ERROR - {device_name}: {error_message}", level="error"
        )

    def on_all_devices_ready(self, ready: bool):
        """Handle all devices ready status change."""
        if ready:
            logger.info("All required devices are ready")
            self.log_message("All required devices are ready for measurements")
            self.settings.child("measurement_control", "start_measurement").setOpts(
                enabled=True
            )
        else:
            logger.warning("Not all required devices are ready")
            self.log_message("Some required devices are not ready", level="warning")
            self.settings.child("measurement_control", "start_measurement").setOpts(
                enabled=False
            )

    def _on_measurement_completed(self, measurement_data):
        """Handle measurement completion from worker thread."""
        logger.info("Measurement completed successfully")
        self.log_message("Measurement completed successfully")

        # Store measurement data
        self.current_measurement_data = measurement_data

        # Update plots with final data
        if measurement_data and hasattr(self, "polar_plot"):
            self._update_polar_plot(measurement_data)

        # Emit completion signal
        self.measurement_finished.emit()

        # Clean up thread
        if hasattr(self, "measurement_thread"):
            self.measurement_thread.quit()
            self.measurement_thread.wait()

    def _on_measurement_failed(self, error_message):
        """Handle measurement failure from worker thread."""
        logger.error(f"Measurement failed: {error_message}")
        self.log_message(f"Measurement failed: {error_message}", level="error")

        # Emit error signal
        self.error_occurred.emit(f"Measurement failed: {error_message}")

        # Reset state
        self.measurement_finished.emit()

        # Clean up thread
        if hasattr(self, "measurement_thread"):
            self.measurement_thread.quit()
            self.measurement_thread.wait()

    def _on_data_acquired(self, step_data):
        """Handle individual data acquisition from worker thread."""
        try:
            # Update live camera view if available
            if "camera_data" in step_data and hasattr(self, "camera_view"):
                image_data = step_data["camera_data"]
                self.camera_view.setImage(image_data)

            # Update polar plot with current data
            if (
                hasattr(self, "polar_plot")
                and "angle" in step_data
                and "intensity" in step_data
            ):
                # Store for real-time plotting
                if not hasattr(self, "_live_polar_data"):
                    self._live_polar_data = {"angles": [], "intensities": []}

                self._live_polar_data["angles"].append(step_data["angle"])
                self._live_polar_data["intensities"].append(step_data["intensity"])

                # Update plot
                self.polar_plot.clear()
                self.polar_plot.plot(
                    self._live_polar_data["angles"],
                    self._live_polar_data["intensities"],
                    pen="r",
                    symbol="o",
                )

        except Exception as e:
            logger.warning(f"Error updating live data display: {e}")

    def _update_polar_plot(self, measurement_data):
        """Update polar plot with complete measurement data."""
        try:
            if not measurement_data or not hasattr(self, "polar_plot"):
                return

            # Extract angle and intensity data
            angles = measurement_data.get("angles", [])
            intensities = measurement_data.get("intensities", [])

            if len(angles) > 0 and len(intensities) > 0:
                # Clear and plot final data
                self.polar_plot.clear()
                self.polar_plot.plot(
                    angles, intensities, pen="b", symbol="o", symbolBrush="b"
                )
                self.polar_plot.setTitle("μRASHG Polar Response")

                # Fit data if requested
                if self.settings.child("advanced", "realtime_analysis").value():
                    self._fit_and_plot_rashg_pattern(angles, intensities)

        except Exception as e:
            logger.warning(f"Error updating polar plot: {e}")

    def _fit_and_plot_rashg_pattern(self, angles, intensities):
        """Fit RASHG pattern and overlay fit on plot (Enhanced for Phase 3)."""
        try:
            # Use the new comprehensive fitting method
            fit_results = self._fit_rashg_data(angles, intensities)

            if (
                fit_results
                and hasattr(self, "auto_fit_checkbox")
                and self.auto_fit_checkbox.isChecked()
            ):
                # Plot the fit curve
                self._plot_fit_curve(angles, intensities, fit_results)

                # Update fit results display
                self._display_fit_results(fit_results)

                # Store results
                self.current_fit_results = fit_results

                # Log fit parameters
                self.log_message(
                    f"RASHG Fit: A={fit_results['A']:.2f}, B={fit_results['B']:.2f}, φ={fit_results['phi_deg']:.1f}°"
                )

        except Exception as e:
            logger.warning(f"Could not fit RASHG pattern: {e}")

    # =================== PHASE 3: ADVANCED ANALYSIS METHODS ===================

    def _fit_rashg_data(self, angles, intensities):
        """Comprehensive RASHG data fitting (PHASE 3 FEATURE)."""
        try:
            import numpy as np
            from scipy.optimize import curve_fit

            # Define RASHG fit function: I = A + B*cos(4θ + φ)
            def rashg_func(theta, A, B, phi):
                return A + B * np.cos(4 * np.radians(theta) + phi)

            # Convert to numpy arrays
            angles_np = np.array(angles)
            intensities_np = np.array(intensities)

            # Initial guess
            A_init = np.mean(intensities_np)
            B_init = (np.max(intensities_np) - np.min(intensities_np)) / 2
            phi_init = 0

            # Perform fit with error handling
            try:
                popt, pcov = curve_fit(
                    rashg_func,
                    angles_np,
                    intensities_np,
                    p0=[A_init, B_init, phi_init],
                    bounds=([-np.inf, 0, -np.pi], [np.inf, np.inf, np.pi]),
                )
            except Exception as e:
                logger.warning(f"Constrained fit failed, trying unconstrained: {e}")
                popt, pcov = curve_fit(
                    rashg_func, angles_np, intensities_np, p0=[A_init, B_init, phi_init]
                )

            # Extract fit parameters
            A, B, phi = popt

            # Calculate fit quality metrics
            fit_angles = np.linspace(
                angles_np.min(), angles_np.max(), len(angles_np) * 4
            )
            fit_intensities = rashg_func(fit_angles, *popt)
            predicted_intensities = rashg_func(angles_np, *popt)

            # R-squared
            ss_res = np.sum((intensities_np - predicted_intensities) ** 2)
            ss_tot = np.sum((intensities_np - np.mean(intensities_np)) ** 2)
            r_squared = 1 - (ss_res / ss_tot) if ss_tot > 0 else 0

            # Parameter errors (standard deviations)
            param_errors = np.sqrt(np.diag(pcov))

            # RASHG-specific parameters
            contrast = abs(B) / A if A > 0 else 0
            modulation_depth = abs(B) / (A + abs(B)) if (A + abs(B)) > 0 else 0

            # Comprehensive fit results
            fit_results = {
                "A": float(A),  # Background/offset
                "B": float(B),  # Modulation amplitude
                "phi": float(phi),  # Phase (radians)
                "phi_deg": float(np.degrees(phi)),  # Phase (degrees)
                "A_error": float(param_errors[0]),
                "B_error": float(param_errors[1]),
                "phi_error": float(param_errors[2]),
                "phi_deg_error": float(np.degrees(param_errors[2])),
                "r_squared": float(r_squared),
                "contrast": float(contrast),
                "modulation_depth": float(modulation_depth),
                "fit_angles": fit_angles.tolist(),
                "fit_intensities": fit_intensities.tolist(),
                "residuals": (intensities_np - predicted_intensities).tolist(),
                "fit_function": "I = A + B*cos(4θ + φ)",
                "timestamp": time.time(),
            }

            return fit_results

        except Exception as e:
            logger.error(f"RASHG fitting failed: {e}")
            return None

    def _plot_fit_curve(self, angles, intensities, fit_results):
        """Plot RASHG fit curve overlay."""
        try:
            if not hasattr(self, "polar_plot") or not fit_results:
                return

            # Clear previous fit curves
            items_to_remove = []
            for item in self.polar_plot.getPlotItem().listDataItems():
                if hasattr(item, "name") and "Fit" in str(item.name):
                    items_to_remove.append(item)

            for item in items_to_remove:
                self.polar_plot.removeItem(item)

            # Plot new fit curve
            fit_angles = np.array(fit_results["fit_angles"])
            fit_intensities = np.array(fit_results["fit_intensities"])

            self.polar_plot.plot(
                fit_angles,
                fit_intensities,
                pen=pg.mkPen("g", width=2),
                name="RASHG Fit",
            )

            # Plot residuals (optional, scaled for visibility)
            if len(fit_results["residuals"]) == len(angles):
                residuals = np.array(fit_results["residuals"])
                angles_np = np.array(angles)

                # Scale residuals for visibility
                residual_scale = np.max(intensities) * 0.1
                scaled_residuals = (
                    residuals * residual_scale / np.max(np.abs(residuals))
                    if np.max(np.abs(residuals)) > 0
                    else residuals
                )
                baseline = np.min(intensities) - np.max(np.abs(scaled_residuals)) * 1.5

                self.polar_plot.plot(
                    angles_np,
                    baseline + scaled_residuals,
                    pen=pg.mkPen("r", width=1, style=QtCore.Qt.DashLine),
                    name="Residuals (scaled)",
                )

        except Exception as e:
            logger.error(f"Error plotting fit curve: {e}")

    def _display_fit_results(self, fit_results):
        """Display fit results in the UI."""
        try:
            if not hasattr(self, "fit_results_label") or not fit_results:
                return

            # Format results display
            results_text = (
                f"A={fit_results['A']:.1f}±{fit_results['A_error']:.1f}, "
                f"B={fit_results['B']:.1f}±{fit_results['B_error']:.1f}, "
                f"φ={fit_results['phi_deg']:.1f}±{fit_results['phi_deg_error']:.1f}°, "
                f"R²={fit_results['r_squared']:.3f}, "
                f"Contrast={fit_results['contrast']:.3f}"
            )

            self.fit_results_label.setText(f"Fit Results: {results_text}")
            self.fit_results_label.setToolTip(
                f"Background: {fit_results['A']:.2f} ± {fit_results['A_error']:.2f}\n"
                f"Amplitude: {fit_results['B']:.2f} ± {fit_results['B_error']:.2f}\n"
                f"Phase: {fit_results['phi_deg']:.2f}° ± {fit_results['phi_deg_error']:.2f}°\n"
                f"R-squared: {fit_results['r_squared']:.4f}\n"
                f"Contrast: {fit_results['contrast']:.4f}\n"
                f"Modulation Depth: {fit_results['modulation_depth']:.4f}"
            )

        except Exception as e:
            logger.error(f"Error displaying fit results: {e}")

    def on_auto_fit_changed(self, state):
        """Handle auto-fit checkbox state change."""
        enabled = state == QtCore.Qt.Checked
        logger.info(f"Real-time RASHG fitting {'enabled' if enabled else 'disabled'}")
        self.log_message(
            f"Real-time RASHG fitting {'enabled' if enabled else 'disabled'}"
        )

    def update_spectral_analysis(self):
        """Update spectral analysis display (PHASE 3 FEATURE) - PyMoDAQ Standards Compliant."""
        try:
            if (
                not self.current_measurement_data
                or not self.current_measurement_data.get("multi_wavelength", False)
            ):
                if hasattr(self, "spectral_plot"):
                    self.spectral_plot.clear()

                # Update parameter tree with no data status (PyMoDAQ Standards)
                if (
                    hasattr(self, "analysis_control_settings")
                    and self.analysis_control_settings
                ):
                    self.analysis_control_settings.child(
                        "spectral_analysis", "spectral_status"
                    ).setValue("No multi-wavelength data")
                return

            self.update_analysis_status("Updating spectral analysis...")

            # Get wavelength and intensity data
            wavelengths = self.current_measurement_data.get("wavelengths", [])
            intensities = self.current_measurement_data.get("intensities", [])
            angles = self.current_measurement_data.get("angles", [])

            if not wavelengths or not intensities:
                # Update parameter tree with no data status (PyMoDAQ Standards)
                if (
                    hasattr(self, "analysis_control_settings")
                    and self.analysis_control_settings
                ):
                    self.analysis_control_settings.child(
                        "spectral_analysis", "spectral_status"
                    ).setValue("No wavelength data")
                return

            # Organize data by wavelength
            spectral_data = self._organize_spectral_data(
                wavelengths, intensities, angles
            )

            # Get spectral analysis mode from parameter tree (PyMoDAQ Standards)
            mode = "RASHG Amplitude"  # default
            if (
                hasattr(self, "analysis_control_settings")
                and self.analysis_control_settings
            ):
                try:
                    mode = self.analysis_control_settings.child(
                        "spectral_analysis", "spectral_mode"
                    ).value()
                except:
                    pass
            elif hasattr(self, "spectral_mode_combo"):
                # Fallback to combo box if parameter tree not available
                mode = self.spectral_mode_combo.currentText()

            # Perform spectral analysis based on mode
            if mode == "RASHG Amplitude":
                self._plot_spectral_amplitude(spectral_data)
            elif mode == "Phase":
                self._plot_spectral_phase(spectral_data)
            elif mode == "Contrast":
                self._plot_spectral_contrast(spectral_data)
            elif mode == "All Parameters":
                self._plot_all_spectral_parameters(spectral_data)

            # Store spectral analysis data
            self.spectral_analysis_data = spectral_data

            self.update_analysis_status("Spectral analysis updated")

            # Update parameter tree with success status (PyMoDAQ Standards)
            if (
                hasattr(self, "analysis_control_settings")
                and self.analysis_control_settings
            ):
                self.analysis_control_settings.child(
                    "spectral_analysis", "spectral_status"
                ).setValue("Analysis completed")

        except Exception as e:
            logger.error(f"Error updating spectral analysis: {e}")
            self.update_analysis_status("Spectral analysis failed")

            # Update parameter tree with error status (PyMoDAQ Standards)
            if (
                hasattr(self, "analysis_control_settings")
                and self.analysis_control_settings
            ):
                self.analysis_control_settings.child(
                    "spectral_analysis", "spectral_status"
                ).setValue(f"Error: {str(e)}")

        finally:
            # Always update analysis control parameters to synchronize parameter tree (PyMoDAQ Standards)
            self.update_analysis_control_parameters()

    def _organize_spectral_data(self, wavelengths, intensities, angles):
        """Organize measurement data by wavelength for spectral analysis."""
        try:
            import numpy as np

            # Get unique wavelengths
            unique_wavelengths = sorted(list(set(wavelengths)))

            spectral_data = {
                "wavelengths": unique_wavelengths,
                "rashg_amplitudes": [],
                "phases": [],
                "contrasts": [],
                "backgrounds": [],
                "r_squared_values": [],
                "fit_errors": [],
            }

            # Process each wavelength
            for wl in unique_wavelengths:
                # Get data for this wavelength
                wl_indices = [
                    i for i, w in enumerate(wavelengths) if abs(w - wl) < 0.5
                ]  # 0.5 nm tolerance

                if len(wl_indices) < 4:  # Need at least 4 points for fitting
                    # Fill with None for missing data
                    spectral_data["rashg_amplitudes"].append(None)
                    spectral_data["phases"].append(None)
                    spectral_data["contrasts"].append(None)
                    spectral_data["backgrounds"].append(None)
                    spectral_data["r_squared_values"].append(None)
                    spectral_data["fit_errors"].append(None)
                    continue

                wl_angles = [angles[i] for i in wl_indices]
                wl_intensities = [intensities[i] for i in wl_indices]

                # Fit RASHG pattern for this wavelength
                fit_results = self._fit_rashg_data(wl_angles, wl_intensities)

                if fit_results:
                    spectral_data["rashg_amplitudes"].append(abs(fit_results["B"]))
                    spectral_data["phases"].append(fit_results["phi_deg"])
                    spectral_data["contrasts"].append(fit_results["contrast"])
                    spectral_data["backgrounds"].append(fit_results["A"])
                    spectral_data["r_squared_values"].append(fit_results["r_squared"])
                    spectral_data["fit_errors"].append(
                        {
                            "A_error": fit_results["A_error"],
                            "B_error": fit_results["B_error"],
                            "phi_error": fit_results["phi_deg_error"],
                        }
                    )
                else:
                    # Fill with None for failed fits
                    spectral_data["rashg_amplitudes"].append(None)
                    spectral_data["phases"].append(None)
                    spectral_data["contrasts"].append(None)
                    spectral_data["backgrounds"].append(None)
                    spectral_data["r_squared_values"].append(None)
                    spectral_data["fit_errors"].append(None)
>>>>>>> 8640b215

        timestamp = time.strftime("%H:%M:%S")
        formatted_message = f"[{timestamp}] {message}"

        if hasattr(self, "status_text"):
            self.status_text.append(formatted_message)

<<<<<<< HEAD
        logger.info(message)
=======
    def _plot_spectral_amplitude(self, spectral_data):
        """Plot spectral RASHG amplitude."""
        try:
            if not hasattr(self, "spectral_plot") or not spectral_data:
                return
>>>>>>> 8640b215

    def safe_emit_signal(self, signal, *args):
        """Thread-safe signal emission."""
        QMetaObject.invokeMethod(
            self, lambda: signal.emit(*args), Qt.ConnectionType.QueuedConnection
        )

<<<<<<< HEAD
    def close(self):
        """Clean up the extension."""
        logger.info("Closing μRASHG Microscopy Extension")

        # Stop any running measurements
        if self.is_measuring:
            self.stop_measurement()

        # Clean up UI
        if PYMODAQ_AVAILABLE and hasattr(self, "dock"):
            self.dock.close()

=======
            wavelengths = spectral_data["wavelengths"]
            amplitudes = spectral_data["rashg_amplitudes"]

            # Filter out None values
            valid_data = [
                (w, a) for w, a in zip(wavelengths, amplitudes) if a is not None
            ]

            if valid_data:
                wl, amp = zip(*valid_data)
                self.spectral_plot.plot(
                    wl,
                    amp,
                    pen=pg.mkPen("b", width=2),
                    symbol="o",
                    symbolBrush="b",
                    name="RASHG Amplitude",
                )

            self.spectral_plot.setTitle("Spectral RASHG Amplitude")
            self.spectral_plot.setLabel("left", "RASHG Amplitude", "counts")
>>>>>>> 8640b215

# Import device manager for test compatibility
try:
    from .device_manager import URASHGDeviceManager
except ImportError:
    # Fallback for test environments
    URASHGDeviceManager = None

<<<<<<< HEAD
# Provide a basic MeasurementWorker for test compatibility
if PYMODAQ_AVAILABLE:
=======
    def _plot_spectral_phase(self, spectral_data):
        """Plot spectral RASHG phase."""
        try:
            if not hasattr(self, "spectral_plot") or not spectral_data:
                return
>>>>>>> 8640b215

    class MeasurementWorker(QObject):
        """Mock measurement worker for test compatibility."""

<<<<<<< HEAD
        def __init__(self, parent=None):
            super().__init__(parent)
=======
            wavelengths = spectral_data["wavelengths"]
            phases = spectral_data["phases"]
>>>>>>> 8640b215

else:

<<<<<<< HEAD
    class MeasurementWorker:
        """Fallback measurement worker for test environments."""

        def __init__(self, parent=None):
            pass


# Main extension class for PyMoDAQ discovery
extension_class = URASHGMicroscopyExtension
=======
            if valid_data:
                wl, phase = zip(*valid_data)
                self.spectral_plot.plot(
                    wl,
                    phase,
                    pen=pg.mkPen("r", width=2),
                    symbol="s",
                    symbolBrush="r",
                    name="RASHG Phase",
                )

            self.spectral_plot.setTitle("Spectral RASHG Phase")
            self.spectral_plot.setLabel("left", "Phase", "°")

        except Exception as e:
            logger.error(f"Error plotting spectral phase: {e}")

    def _plot_spectral_contrast(self, spectral_data):
        """Plot spectral RASHG contrast."""
        try:
            if not hasattr(self, "spectral_plot") or not spectral_data:
                return

            self.spectral_plot.clear()

            wavelengths = spectral_data["wavelengths"]
            contrasts = spectral_data["contrasts"]

            # Filter out None values
            valid_data = [
                (w, c) for w, c in zip(wavelengths, contrasts) if c is not None
            ]

            if valid_data:
                wl, cont = zip(*valid_data)
                self.spectral_plot.plot(
                    wl,
                    cont,
                    pen=pg.mkPen("g", width=2),
                    symbol="^",
                    symbolBrush="g",
                    name="RASHG Contrast",
                )

            self.spectral_plot.setTitle("Spectral RASHG Contrast")
            self.spectral_plot.setLabel("left", "Contrast", "ratio")

        except Exception as e:
            logger.error(f"Error plotting spectral contrast: {e}")

    def _plot_all_spectral_parameters(self, spectral_data):
        """Plot all spectral RASHG parameters in subplots."""
        try:
            if not hasattr(self, "spectral_plot") or not spectral_data:
                return

            self.spectral_plot.clear()

            # For now, plot amplitude as primary parameter
            # TODO: Could be enhanced to show multiple y-axes or subplots
            self._plot_spectral_amplitude(spectral_data)

        except Exception as e:
            logger.error(f"Error plotting all spectral parameters: {e}")

    def update_3d_visualization(self):
        """Update 3D visualization for multi-wavelength data (PHASE 3 FEATURE)."""
        try:
            if not hasattr(self, "volume_view") or not self.current_measurement_data:
                return

            if not self.current_measurement_data.get("multi_wavelength", False):
                return

            self.update_analysis_status("Updating 3D visualization...")

            # Clear previous visualization
            self.volume_view.clear()

            # Get data
            wavelengths = self.current_measurement_data.get("wavelengths", [])
            angles = self.current_measurement_data.get("angles", [])
            intensities = self.current_measurement_data.get("intensities", [])

            if not wavelengths or not angles or not intensities:
                return

            # Create 3D scatter plot
            import numpy as np
            import pyqtgraph.opengl as gl

            # Normalize data for visualization
            wl_norm = np.array(wavelengths) / np.max(wavelengths)
            angle_norm = np.array(angles) / 180.0
            int_norm = np.array(intensities) / np.max(intensities)

            # Create positions array
            pos = np.column_stack([wl_norm * 50, angle_norm * 50, int_norm * 20])

            # Create scatter plot
            scatter = gl.GLScatterPlotItem(pos=pos, color=(1.0, 1.0, 1.0, 0.8), size=3)
            self.volume_view.addItem(scatter)

            # Add axis labels (simplified)
            # TODO: Add proper axis labels and scaling

            self.update_analysis_status("3D visualization updated")

        except Exception as e:
            logger.error(f"Error updating 3D visualization: {e}")
            self.update_analysis_status("3D visualization failed")

    def _check_3d_support(self):
        """Check if 3D visualization is supported."""
        try:
            import pyqtgraph.opengl as gl

            return True
        except ImportError:
            return False

    def update_analysis_status(self, status):
        """Update analysis status display."""
        try:
            if hasattr(self, "analysis_status"):
                self.analysis_status.setText(f"Analysis Status: {status}")
        except Exception:
            pass

    # =================== END PHASE 3 ADVANCED ANALYSIS METHODS ===================

    def closeEvent(self, event):
        """Handle extension close event."""
        if self.is_measuring:
            reply = messagebox(
                severity="question",
                title="Confirm Close",
                text="A measurement is in progress. Stop measurement and close?",
            )

            if reply:
                self.stop_measurement()
            else:
                event.ignore()
                return

        # Cleanup
        self.stop_status_monitoring()

        # Stop device control update timer (PHASE 3 FEATURE)
        if hasattr(self, "device_update_timer"):
            self.stop_device_update_monitoring()
            logger.info("Stopped device control update timer")

        if hasattr(self, "device_manager") and self.device_manager:
            self.device_manager.cleanup()

        logger.info("μRASHG extension closed")
        event.accept()


class MeasurementWorker(QObject):
    """
    Worker class for performing μRASHG measurements in a separate thread.

    Handles the complete measurement sequence including:
    - Coordinated polarization rotations
    - Camera synchronization
    - Data acquisition and processing
    - Safety monitoring
    """

    # Signals for communication with main thread
    progress_updated = Signal(int)  # Progress percentage
    measurement_completed = Signal(dict)  # Final measurement data
    measurement_failed = Signal(str)  # Error message
    data_acquired = Signal(dict)  # Individual step data

    def __init__(self, extension):
        """
        Initialize the measurement worker.

        Args:
            extension: Reference to the URASHGMicroscopyExtension
        """
        super().__init__()

        self.extension = extension
        self.device_manager = extension.device_manager
        self.settings = extension.settings

        # Control flags
        self.stop_requested = False
        self.pause_requested = False
        self.is_paused = False

        # Measurement data storage (Enhanced for multi-wavelength - PHASE 3)
        self.measurement_data = {
            "angles": [],
            "intensities": [],
            "images": [],
            "power_readings": [],
            "timestamps": [],
            "wavelengths": [],  # ⭐ NEW: Store wavelength for each measurement point
            "wavelength_sequence": [],  # ⭐ NEW: Store wavelength scan sequence
            "multi_wavelength": False,  # ⭐ NEW: Flag for multi-wavelength measurement
            "measurement_type": "Basic RASHG",  # ⭐ NEW: Store measurement type
        }

        logger.info("MeasurementWorker initialized")

    def run_measurement(self):
        """Main measurement execution method (Enhanced for multi-wavelength - PHASE 3)."""
        logger.info("Starting measurement worker execution")

        try:
            # Initialize measurement
            if not self._initialize_measurement():
                self.measurement_failed.emit("Failed to initialize measurement")
                return

            # Get measurement parameters
            measurement_type = self.settings.child(
                "experiment", "measurement_type"
            ).value()
            pol_steps = self.settings.child("experiment", "pol_steps").value()
            pol_start = self.settings.child(
                "experiment", "pol_range", "pol_start"
            ).value()
            pol_end = self.settings.child("experiment", "pol_range", "pol_end").value()
            integration_time = self.settings.child(
                "experiment", "integration_time"
            ).value()
            averages = self.settings.child("experiment", "averages").value()

            # Store measurement type
            self.measurement_data["measurement_type"] = measurement_type

            # Check if multi-wavelength scanning is enabled
            enable_wavelength_scan = self.settings.child(
                "wavelength", "enable_scan"
            ).value()

            if enable_wavelength_scan:
                logger.info("Multi-wavelength scanning enabled")
                self._run_multi_wavelength_measurement(
                    pol_steps, pol_start, pol_end, integration_time, averages
                )
            else:
                logger.info("Single wavelength measurement")
                self._run_single_wavelength_measurement(
                    pol_steps, pol_start, pol_end, integration_time, averages
                )

            # Finalize measurement
            self._finalize_measurement()

            # Emit completion
            self.measurement_completed.emit(self.measurement_data.copy())
            logger.info("Measurement completed successfully")

        except Exception as e:
            error_msg = f"Measurement failed with error: {str(e)}"
            logger.error(error_msg)
            self.measurement_failed.emit(error_msg)

    def _run_single_wavelength_measurement(
        self, pol_steps, pol_start, pol_end, integration_time, averages
    ):
        """Run single wavelength polarization measurement."""
        # Create angle sequence
        angle_step = (pol_end - pol_start) / pol_steps if pol_steps > 1 else 0
        angles = [pol_start + i * angle_step for i in range(pol_steps)]

        logger.info(
            f"Single wavelength measurement: {pol_steps} angles from {pol_start}° to {pol_end}°"
        )

        # Get current wavelength (if available)
        current_wavelength = self._get_current_laser_wavelength()
        if current_wavelength is None:
            current_wavelength = 800.0  # Default fallback

        # Main measurement loop
        for step, angle in enumerate(angles):
            if self.stop_requested:
                logger.info("Measurement stopped by user request")
                return

            # Handle pause
            if self._check_pause():
                return

            # Perform measurement step
            step_data = self._measure_at_angle(
                angle, integration_time, averages, current_wavelength
            )

            if step_data is None:
                self.measurement_failed.emit(
                    f"Failed to acquire data at angle {angle}°"
                )
                return

            # Store data
            self._store_measurement_data(step_data, angle, current_wavelength)

            # Emit progress and data
            progress = int((step + 1) * 100 / pol_steps)
            self.progress_updated.emit(progress)
            self._emit_step_data(step_data, step + 1, pol_steps)

            logger.debug(
                f"Completed step {step + 1}/{pol_steps} at {angle}°: intensity={step_data['intensity']:.2f}"
            )

    def _run_multi_wavelength_measurement(
        self, pol_steps, pol_start, pol_end, integration_time, averages
    ):
        """Run multi-wavelength polarization measurement (PHASE 3 FEATURE)."""
        self.measurement_data["multi_wavelength"] = True

        # Get wavelength scan parameters
        wl_start = self.settings.child("wavelength", "wl_start").value()
        wl_stop = self.settings.child("wavelength", "wl_stop").value()
        wl_steps = self.settings.child("wavelength", "wl_steps").value()
        wl_stabilization = self.settings.child("wavelength", "wl_stabilization").value()
        auto_sync_pm = self.settings.child("wavelength", "auto_sync_pm").value()
        sweep_mode = self.settings.child("wavelength", "sweep_mode").value()

        # Generate wavelength sequence
        wavelengths = self._generate_wavelength_sequence(
            wl_start, wl_stop, wl_steps, sweep_mode
        )
        self.measurement_data["wavelength_sequence"] = wavelengths

        # Create angle sequence
        angle_step = (pol_end - pol_start) / pol_steps if pol_steps > 1 else 0
        angles = [pol_start + i * angle_step for i in range(pol_steps)]

        # Calculate total steps for progress
        total_steps = len(wavelengths) * pol_steps
        current_step = 0

        logger.info(
            f"Multi-wavelength measurement: {len(wavelengths)} wavelengths × {pol_steps} angles = {total_steps} total measurements"
        )

        # Multi-wavelength measurement loop
        for wl_index, wavelength in enumerate(wavelengths):
            if self.stop_requested:
                logger.info("Multi-wavelength measurement stopped by user request")
                return

            logger.info(
                f"Setting wavelength to {wavelength:.0f} nm ({wl_index + 1}/{len(wavelengths)})"
            )

            # Set laser wavelength
            if not self._set_laser_wavelength(wavelength):
                logger.error(f"Failed to set wavelength to {wavelength} nm")
                # Continue with next wavelength instead of failing completely
                continue

            # Auto-sync power meter if enabled
            if auto_sync_pm:
                self._sync_power_meter_wavelength(wavelength)

            # Wait for wavelength stabilization
            if wl_stabilization > 0:
                logger.info(
                    f"Waiting {wl_stabilization}s for wavelength stabilization..."
                )
                time.sleep(wl_stabilization)

            # Polarization measurement loop at current wavelength
            for pol_index, angle in enumerate(angles):
                if self.stop_requested:
                    return

                # Handle pause
                if self._check_pause():
                    return

                # Perform measurement step
                step_data = self._measure_at_angle(
                    angle, integration_time, averages, wavelength
                )

                if step_data is None:
                    logger.warning(
                        f"Failed to acquire data at wavelength {wavelength} nm, angle {angle}°"
                    )
                    continue  # Skip this measurement point

                # Store data
                self._store_measurement_data(step_data, angle, wavelength)

                # Update progress
                current_step += 1
                progress = int(current_step * 100 / total_steps)
                self.progress_updated.emit(progress)

                # Emit step data with wavelength info
                self._emit_step_data(step_data, current_step, total_steps, wavelength)

                logger.debug(
                    f"Completed step {current_step}/{total_steps} at {wavelength:.0f}nm, {angle}°: intensity={step_data['intensity']:.2f}"
                )

    def _generate_wavelength_sequence(self, wl_start, wl_stop, wl_steps, sweep_mode):
        """Generate wavelength sequence based on sweep mode."""
        import numpy as np

        if sweep_mode == "Linear":
            return np.linspace(wl_start, wl_stop, wl_steps).tolist()
        elif sweep_mode == "Logarithmic":
            return np.logspace(np.log10(wl_start), np.log10(wl_stop), wl_steps).tolist()
        elif sweep_mode == "Custom":
            # For now, use linear - could be extended for user-defined sequences
            logger.info("Custom wavelength sequence not implemented, using linear")
            return np.linspace(wl_start, wl_stop, wl_steps).tolist()
        else:
            return np.linspace(wl_start, wl_stop, wl_steps).tolist()

    def _set_laser_wavelength(self, wavelength):
        """Set laser wavelength and verify."""
        try:
            # Get laser device
            laser_device = None
            if self.device_manager:
                laser_device = self.device_manager.get_laser()

            if not laser_device:
                logger.error("Laser device not available for wavelength setting")
                return False

            # Use proper DataActuator pattern
            from pymodaq.utils.data import DataActuator

            position_data = DataActuator(data=[wavelength])

            # Set wavelength
            if hasattr(laser_device, "move_abs"):
                laser_device.move_abs(position_data)

                # Wait a moment for the command to be processed
                time.sleep(0.5)

                # Verify wavelength was set (optional)
                actual_wavelength = self._get_current_laser_wavelength()
                if actual_wavelength is not None:
                    wavelength_error = abs(actual_wavelength - wavelength)
                    if wavelength_error > 5.0:  # Tolerance of 5 nm
                        logger.warning(
                            f"Wavelength setting error: target={wavelength}, actual={actual_wavelength}"
                        )

                logger.info(f"Laser wavelength set to {wavelength:.0f} nm")
                return True
            else:
                logger.error("Laser device does not support wavelength setting")
                return False

        except Exception as e:
            logger.error(f"Error setting laser wavelength to {wavelength} nm: {e}")
            return False

    def _sync_power_meter_wavelength(self, wavelength):
        """Sync power meter wavelength setting."""
        try:
            power_meter = None
            if self.device_manager:
                power_meter = self.device_manager.get_power_meter()

            if not power_meter:
                return False

            # Try to sync wavelength
            if hasattr(power_meter, "controller") and power_meter.controller:
                if hasattr(power_meter.controller, "set_wavelength"):
                    power_meter.controller.set_wavelength(wavelength)
                    logger.info(f"Power meter wavelength synced to {wavelength:.0f} nm")
                    return True
                elif hasattr(power_meter, "settings"):
                    wavelength_param = power_meter.settings.child_frompath("wavelength")
                    if wavelength_param:
                        wavelength_param.setValue(wavelength)
                        logger.info(
                            f"Power meter wavelength parameter updated to {wavelength:.0f} nm"
                        )
                        return True

            return False

        except Exception as e:
            logger.debug(f"Could not sync power meter wavelength: {e}")
            return False

    def _check_pause(self):
        """Check and handle pause state."""
        while self.pause_requested and not self.stop_requested:
            if not self.is_paused:
                logger.info("Measurement paused")
                self.is_paused = True
            time.sleep(0.1)

        if self.stop_requested:
            return True

        if self.is_paused:
            logger.info("Measurement resumed")
            self.is_paused = False

        return False

    def _store_measurement_data(self, step_data, angle, wavelength):
        """Store measurement data point."""
        self.measurement_data["angles"].append(angle)
        self.measurement_data["intensities"].append(step_data["intensity"])
        self.measurement_data["images"].append(step_data.get("image"))
        self.measurement_data["power_readings"].append(step_data.get("power"))
        self.measurement_data["wavelengths"].append(wavelength)
        self.measurement_data["timestamps"].append(time.time())

    def _emit_step_data(self, step_data, current_step, total_steps, wavelength=None):
        """Emit step data for real-time updates."""
        self.data_acquired.emit(
            {
                "angle": step_data["angle"],
                "intensity": step_data["intensity"],
                "camera_data": step_data.get("image"),
                "power": step_data.get("power"),
                "wavelength": wavelength,
                "step": current_step,
                "total_steps": total_steps,
            }
        )

    def _get_current_laser_wavelength(self):
        """Get current laser wavelength."""
        try:
            laser_device = None
            if self.device_manager:
                laser_device = self.device_manager.get_laser()

            if not laser_device:
                return None

            # Try to get current wavelength
            if (
                hasattr(laser_device, "current_position")
                and laser_device.current_position is not None
            ):
                if hasattr(laser_device.current_position, "value"):
                    return laser_device.current_position.value()
                elif hasattr(laser_device.current_position, "data"):
                    return laser_device.current_position.data[0][0]
                else:
                    return float(laser_device.current_position)
            elif hasattr(laser_device, "controller") and laser_device.controller:
                if hasattr(laser_device.controller, "get_wavelength"):
                    return laser_device.controller.get_wavelength()

            return None

        except Exception as e:
            logger.debug(f"Could not get current laser wavelength: {e}")
            return None

    def _initialize_measurement(self) -> bool:
        """Initialize devices and settings for measurement."""
        try:
            logger.info("Initializing measurement...")

            # Check all devices are ready
            if not self.device_manager.is_all_devices_ready():
                logger.error("Not all required devices are ready")
                return False

            # Get devices
            camera = self.device_manager.get_camera()
            elliptec = self.device_manager.get_elliptec()
            power_meter = self.device_manager.get_power_meter()

            if not camera or not elliptec:
                logger.error("Missing critical devices (camera or elliptec)")
                return False

            # Configure camera settings
            roi_settings = {
                "x_start": self.settings.child(
                    "hardware", "camera", "roi", "x_start"
                ).value(),
                "y_start": self.settings.child(
                    "hardware", "camera", "roi", "y_start"
                ).value(),
                "width": self.settings.child(
                    "hardware", "camera", "roi", "width"
                ).value(),
                "height": self.settings.child(
                    "hardware", "camera", "roi", "height"
                ).value(),
            }

            # Configure camera if possible
            if hasattr(camera, "settings") and camera.settings:
                try:
                    # Set ROI if camera supports it
                    if camera.settings.child_frompath("detector_settings"):
                        detector_settings = camera.settings.child("detector_settings")
                        if detector_settings.child("ROIselect"):
                            detector_settings.child("ROIselect", "x0").setValue(
                                roi_settings["x_start"]
                            )
                            detector_settings.child("ROIselect", "y0").setValue(
                                roi_settings["y_start"]
                            )
                            detector_settings.child("ROIselect", "width").setValue(
                                roi_settings["width"]
                            )
                            detector_settings.child("ROIselect", "height").setValue(
                                roi_settings["height"]
                            )

                    # Set integration time if supported
                    if camera.settings.child_frompath("main_settings/exposure"):
                        exposure = self.settings.child(
                            "experiment", "integration_time"
                        ).value()
                        camera.settings.child("main_settings", "exposure").setValue(
                            exposure
                        )

                except Exception as e:
                    logger.warning(f"Could not configure camera settings: {e}")

            # Initialize stabilization if requested
            stabilization_time = self.settings.child(
                "advanced", "stabilization_time"
            ).value()
            if stabilization_time > 0:
                logger.info(f"Stabilization period: {stabilization_time}s")
                time.sleep(stabilization_time)

            logger.info("Measurement initialization completed")
            return True

        except Exception as e:
            logger.error(f"Error initializing measurement: {e}")
            return False

    def _measure_at_angle(
        self,
        angle: float,
        integration_time: float,
        averages: int,
        wavelength: float = None,
    ) -> Optional[dict]:
        """
        Perform measurement at a specific angle.

        Args:
            angle: Polarization angle in degrees
            integration_time: Integration time in milliseconds
            averages: Number of averages

        Returns:
            Dictionary with measurement data or None on failure
        """
        try:
            # Get devices
            camera = self.device_manager.get_camera()
            elliptec = self.device_manager.get_elliptec()
            power_meter = self.device_manager.get_power_meter()

            # Safety timeout
            movement_timeout = self.settings.child(
                "hardware", "safety", "movement_timeout"
            ).value()
            camera_timeout = self.settings.child(
                "hardware", "safety", "camera_timeout"
            ).value()

            # Move polarization elements to target angle
            logger.debug(f"Moving to angle {angle}°")
            success = self._move_polarization_elements(angle, timeout=movement_timeout)
            if not success:
                logger.error(f"Failed to move to angle {angle}°")
                return None

            # Allow settling time
            time.sleep(0.1)

            # Take power reading if available
            power_reading = None
            if power_meter:
                try:
                    power_data = power_meter.grab_data()
                    if power_data and len(power_data) > 0:
                        power_reading = (
                            float(power_data[0].data[0])
                            if hasattr(power_data[0], "data")
                            else None
                        )
                except Exception as e:
                    logger.debug(f"Could not read power meter: {e}")

            # Acquire camera images with averaging
            images = []
            for avg in range(averages):
                if self.stop_requested:
                    return None

                try:
                    # Trigger camera acquisition with timeout
                    image_data = self._acquire_camera_image(
                        camera, timeout=camera_timeout
                    )
                    if image_data is not None:
                        images.append(image_data)
                    else:
                        logger.warning(f"Failed to acquire image {avg + 1}/{averages}")

                except Exception as e:
                    logger.warning(f"Error acquiring image {avg + 1}: {e}")

            if not images:
                logger.error("No images acquired")
                return None

            # Average images and calculate intensity
            if len(images) == 1:
                averaged_image = images[0]
            else:
                import numpy as np

                averaged_image = np.mean(images, axis=0)

            # Calculate total intensity (sum of all pixels)
            total_intensity = float(np.sum(averaged_image))

            return {
                "intensity": total_intensity,
                "image": averaged_image,
                "power": power_reading,
                "angle": angle,
                "wavelength": wavelength,  # ⭐ NEW: Include wavelength in step data
                "n_averages": len(images),
            }

        except Exception as e:
            logger.error(f"Error measuring at angle {angle}°: {e}")
            return None

    def _move_polarization_elements(self, angle: float, timeout: float = 10.0) -> bool:
        """
        Move polarization elements to specified angle with coordinated control.

        For μRASHG measurements, typically only one rotation mount is moved
        while others remain fixed, but this method supports coordinated movement.
        """
        try:
            elliptec = self.device_manager.get_elliptec()
            if not elliptec:
                logger.error("Elliptec device not available")
                return False

            # Get axis configuration
            measurement_type = self.settings.child(
                "experiment", "measurement_type"
            ).value()

            # For basic RASHG, typically rotate the analyzer (HWP)
            # This can be configured based on measurement type
            if measurement_type == "Basic RASHG":
                # Rotate HWP analyzer (axis 2) while keeping others fixed
                target_positions = [None, None, angle]  # [QWP, HWP_inc, HWP_ana]
                axis_to_move = 2
            else:
                # For other measurement types, could have different configurations
                target_positions = [None, None, angle]
                axis_to_move = 2

            # Move the specified axis
            if target_positions[axis_to_move] is not None:
                from pymodaq.utils.data import DataActuator

                # Create DataActuator for the specific axis (single value for one axis)
                target_angle = target_positions[axis_to_move]
                position_data = DataActuator(data=[target_angle])

                # Move the axis
                logger.debug(f"Moving elliptec axis {axis_to_move} to {target_angle}°")

                # Use move_abs method - CRITICAL: Use .value() for single axis
                if hasattr(elliptec, "move_abs"):
                    elliptec.move_abs(position_data)
                else:
                    logger.error("Elliptec device does not support absolute movement")
                    return False

                # Wait for movement completion with timeout
                start_time = time.time()
                while time.time() - start_time < timeout:
                    if self.stop_requested:
                        return False

                    # Check if movement is complete
                    # This depends on the specific elliptec implementation
                    time.sleep(0.05)  # Small polling interval

                    # For now, assume movement is complete after reasonable time
                    if time.time() - start_time > 2.0:  # Minimum 2 seconds for movement
                        break

                logger.debug(f"Movement to {target_angle}° completed")
                return True

            return True

        except Exception as e:
            logger.error(f"Error moving polarization elements: {e}")
            return False

    def _acquire_camera_image(
        self, camera, timeout: float = 5.0
    ) -> Optional[np.ndarray]:
        """Acquire a single image from camera with timeout."""
        try:
            if not camera:
                return None

            # Trigger single acquisition
            if hasattr(camera, "grab_data"):
                camera_data = camera.grab_data()

                if camera_data and len(camera_data) > 0:
                    # Extract image data from PyMoDAQ data structure
                    data_item = camera_data[0]
                    if hasattr(data_item, "data") and len(data_item.data) > 0:
                        return data_item.data[0]  # First (and typically only) image

            logger.warning("No camera data acquired")
            return None

        except Exception as e:
            logger.error(f"Error acquiring camera image: {e}")
            return None

    def _finalize_measurement(self):
        """Finalize measurement and perform cleanup."""
        try:
            logger.info("Finalizing measurement...")

            # Return all devices to safe positions if needed
            # This could include returning polarization elements to home positions

            # Save data if auto-save is enabled
            if self.settings.child("data", "auto_save").value():
                self._save_measurement_data()

            logger.info("Measurement finalized")

        except Exception as e:
            logger.warning(f"Error finalizing measurement: {e}")

    def _save_measurement_data(self):
        """Save measurement data to file."""
        try:
            import json
            from pathlib import Path

            save_dir = Path(self.settings.child("data", "save_dir").value())
            file_prefix = self.settings.child("data", "file_prefix").value()

            # Create save directory if it doesn't exist
            save_dir.mkdir(parents=True, exist_ok=True)

            # Generate filename with timestamp
            timestamp = time.strftime("%Y%m%d_%H%M%S")
            filename = save_dir / f"{file_prefix}_{timestamp}.json"

            # Prepare data for saving (excluding images for JSON) - Enhanced for multi-wavelength
            save_data = {
                "angles": self.measurement_data["angles"],
                "intensities": self.measurement_data["intensities"],
                "power_readings": self.measurement_data["power_readings"],
                "timestamps": self.measurement_data["timestamps"],
                "wavelengths": self.measurement_data[
                    "wavelengths"
                ],  # ⭐ NEW: Wavelength data
                "wavelength_sequence": self.measurement_data[
                    "wavelength_sequence"
                ],  # ⭐ NEW: Wavelength scan sequence
                "multi_wavelength": self.measurement_data[
                    "multi_wavelength"
                ],  # ⭐ NEW: Multi-wavelength flag
                "measurement_type": self.measurement_data[
                    "measurement_type"
                ],  # ⭐ NEW: Measurement type
                "settings": self._get_settings_dict(),
                "measurement_info": {
                    "start_time": (
                        self.measurement_data["timestamps"][0]
                        if self.measurement_data["timestamps"]
                        else None
                    ),
                    "end_time": (
                        self.measurement_data["timestamps"][-1]
                        if self.measurement_data["timestamps"]
                        else None
                    ),
                    "duration": (
                        (
                            self.measurement_data["timestamps"][-1]
                            - self.measurement_data["timestamps"][0]
                        )
                        if len(self.measurement_data["timestamps"]) > 1
                        else 0
                    ),
                    "n_points": len(self.measurement_data["angles"]),
                    "n_wavelengths": (
                        len(set(self.measurement_data["wavelengths"]))
                        if self.measurement_data["wavelengths"]
                        else 1
                    ),  # ⭐ NEW: Number of unique wavelengths
                    "multi_wavelength": self.measurement_data[
                        "multi_wavelength"
                    ],  # ⭐ NEW: Multi-wavelength info
                },
            }

            # Save JSON data
            with open(filename, "w") as f:
                json.dump(save_data, f, indent=2)

            logger.info(f"Measurement data saved to {filename}")

            # Save images separately if requested
            if self.settings.child("data", "save_raw").value():
                self._save_raw_images(save_dir, file_prefix, timestamp)

        except Exception as e:
            logger.error(f"Error saving measurement data: {e}")

    def _save_raw_images(self, save_dir: Path, file_prefix: str, timestamp: str):
        """Save raw camera images."""
        try:
            import numpy as np

            images_dir = save_dir / f"{file_prefix}_{timestamp}_images"
            images_dir.mkdir(exist_ok=True)

            for i, (angle, image) in enumerate(
                zip(self.measurement_data["angles"], self.measurement_data["images"])
            ):
                if image is not None:
                    image_filename = images_dir / f"angle_{angle:06.2f}_deg_{i:03d}.npy"
                    np.save(image_filename, image)

            logger.info(f"Raw images saved to {images_dir}")

        except Exception as e:
            logger.error(f"Error saving raw images: {e}")

    def _get_settings_dict(self) -> dict:
        """Get current settings as dictionary for saving (Enhanced for multi-wavelength)."""
        try:
            # Extract key settings for metadata
            settings_dict = {
                "experiment": {
                    "measurement_type": self.settings.child(
                        "experiment", "measurement_type"
                    ).value(),
                    "pol_steps": self.settings.child("experiment", "pol_steps").value(),
                    "integration_time": self.settings.child(
                        "experiment", "integration_time"
                    ).value(),
                    "averages": self.settings.child("experiment", "averages").value(),
                    "pol_start": self.settings.child(
                        "experiment", "pol_range", "pol_start"
                    ).value(),
                    "pol_end": self.settings.child(
                        "experiment", "pol_range", "pol_end"
                    ).value(),
                },
                "hardware": {
                    "camera_roi": {
                        "x_start": self.settings.child(
                            "hardware", "camera", "roi", "x_start"
                        ).value(),
                        "y_start": self.settings.child(
                            "hardware", "camera", "roi", "y_start"
                        ).value(),
                        "width": self.settings.child(
                            "hardware", "camera", "roi", "width"
                        ).value(),
                        "height": self.settings.child(
                            "hardware", "camera", "roi", "height"
                        ).value(),
                    }
                },
                "wavelength": {  # ⭐ NEW: Wavelength scan settings
                    "enable_scan": self.settings.child(
                        "wavelength", "enable_scan"
                    ).value(),
                    "wl_start": self.settings.child("wavelength", "wl_start").value(),
                    "wl_stop": self.settings.child("wavelength", "wl_stop").value(),
                    "wl_steps": self.settings.child("wavelength", "wl_steps").value(),
                    "wl_stabilization": self.settings.child(
                        "wavelength", "wl_stabilization"
                    ).value(),
                    "auto_sync_pm": self.settings.child(
                        "wavelength", "auto_sync_pm"
                    ).value(),
                    "sweep_mode": self.settings.child(
                        "wavelength", "sweep_mode"
                    ).value(),
                },
            }

            return settings_dict

        except Exception as e:
            logger.warning(f"Error extracting settings: {e}")
            return {}

    def stop_measurement(self):
        """Request measurement stop."""
        logger.info("Stop requested for measurement worker")
        self.stop_requested = True

    def pause_measurement(self):
        """Request measurement pause."""
        logger.info("Pause requested for measurement worker")
        self.pause_requested = True

    def resume_measurement(self):
        """Resume measurement from pause."""
        logger.info("Resume requested for measurement worker")
        self.pause_requested = False


# Export for PyMoDAQ discovery
__all__ = ["URASHGMicroscopyExtension"]
>>>>>>> 8640b215
<|MERGE_RESOLUTION|>--- conflicted
+++ resolved
@@ -22,46 +22,8 @@
 
 import json
 import logging
-import threading
 import time
 from pathlib import Path
-<<<<<<< HEAD
-
-try:
-    import numpy as np
-except ImportError:
-    np = None
-
-try:
-    from pymodaq_data import Axis, DataSource, DataWithAxes
-    from pymodaq_gui.utils.custom_app import CustomApp
-    from pymodaq_utils.logger import get_module_name, set_logger
-    from pyqtgraph.dockarea import Dock
-    from qtpy import QtCore, QtGui, QtWidgets
-    from qtpy.QtCore import QMetaObject, QObject, Qt, Signal
-
-    logger = set_logger(get_module_name(__file__))
-    PYMODAQ_AVAILABLE = True
-except ImportError as e:
-    logger = logging.getLogger(__name__)
-    logger.warning(f"PyMoDAQ not fully available: {e}")
-    PYMODAQ_AVAILABLE = False
-
-    # Mock classes for when PyMoDAQ isn't available
-    class CustomApp:
-        def __init__(self):
-            pass
-
-    class Signal:
-        def __init__(self, *args):
-            pass
-
-        def emit(self, *args):
-            pass
-
-        def connect(self, func):
-            pass
-=======
 from typing import Any, Dict, List, Optional
 
 import numpy as np
@@ -81,10 +43,9 @@
 from .device_manager import DeviceStatus, URASHGDeviceManager
 
 logger = set_logger(get_module_name(__file__))
->>>>>>> 8640b215
-
-
-class URASHGMicroscopyExtension(CustomApp, QObject):
+
+
+class URASHGMicroscopyExtension(CustomApp):
     """
     Production-ready μRASHG Extension for PyMoDAQ Dashboard
 
@@ -100,11 +61,7 @@
     author = "μRASHG Development Team"
     version = "1.0.0"
 
-<<<<<<< HEAD
-    # Required PyQt signals for PyMoDAQ compliance
-=======
     # Signals for inter-component communication
->>>>>>> 8640b215
     measurement_started = Signal()
     measurement_finished = Signal()
     measurement_progress = Signal(int)  # Progress percentage 0-100
@@ -126,353 +83,6 @@
                         "Basic RASHG",
                         "Multi-Wavelength RASHG",
                         "Full Polarimetric SHG",
-<<<<<<< HEAD
-                        "PDSHG Mapping",
-                        "Calibration",
-                        "Quick Preview",
-                    ],
-                    "value": "Basic RASHG",
-                    "tip": "Select the type of μRASHG experiment to perform",
-                },
-                {
-                    "title": "Measurement Parameters",
-                    "name": "measurement_params",
-                    "type": "group",
-                    "children": [
-                        {
-                            "title": "Polarization Steps:",
-                            "name": "pol_steps",
-                            "type": "int",
-                            "value": 36,
-                            "min": 4,
-                            "max": 360,
-                            "step": 1,
-                            "tip": "Number of polarization angles to measure (4-360)",
-                        },
-                        {
-                            "title": "Integration Time (ms):",
-                            "name": "integration_time",
-                            "type": "int",
-                            "value": 100,
-                            "min": 1,
-                            "max": 10000,
-                            "step": 1,
-                            "tip": "Camera integration time per measurement point",
-                        },
-                        {
-                            "title": "Averages:",
-                            "name": "averages",
-                            "type": "int",
-                            "value": 3,
-                            "min": 1,
-                            "max": 100,
-                            "step": 1,
-                            "tip": "Number of measurements to average per point",
-                        },
-                        {
-                            "title": "Angle Range (°):",
-                            "name": "angle_range",
-                            "type": "group",
-                            "children": [
-                                {
-                                    "title": "Start Angle:",
-                                    "name": "start_angle",
-                                    "type": "float",
-                                    "value": 0.0,
-                                    "min": -180.0,
-                                    "max": 180.0,
-                                    "step": 0.1,
-                                    "suffix": "°",
-                                },
-                                {
-                                    "title": "End Angle:",
-                                    "name": "end_angle",
-                                    "type": "float",
-                                    "value": 180.0,
-                                    "min": -180.0,
-                                    "max": 360.0,
-                                    "step": 0.1,
-                                    "suffix": "°",
-                                },
-                            ],
-                        },
-                    ],
-                },
-                {
-                    "title": "Advanced Settings",
-                    "name": "advanced",
-                    "type": "group",
-                    "expanded": False,
-                    "children": [
-                        {
-                            "title": "Auto-save Data:",
-                            "name": "auto_save",
-                            "type": "bool",
-                            "value": True,
-                            "tip": "Automatically save measurement data",
-                        },
-                        {
-                            "title": "Background Subtraction:",
-                            "name": "background_subtraction",
-                            "type": "bool",
-                            "value": False,
-                            "tip": "Enable background measurement and subtraction",
-                        },
-                        {
-                            "title": "Real-time Analysis:",
-                            "name": "realtime_analysis",
-                            "type": "bool",
-                            "value": True,
-                            "tip": "Perform analysis during measurement",
-                        },
-                    ],
-                },
-            ],
-        },
-        {
-            "title": "Hardware Configuration",
-            "name": "hardware",
-            "type": "group",
-            "children": [
-                {
-                    "title": "Camera Settings",
-                    "name": "camera",
-                    "type": "group",
-                    "children": [
-                        {
-                            "title": "Module Name:",
-                            "name": "camera_module",
-                            "type": "str",
-                            "value": "PrimeBSI",
-                            "readonly": True,
-                            "tip": "PyMoDAQ camera module name",
-                        },
-                        {
-                            "title": "ROI Configuration:",
-                            "name": "roi_config",
-                            "type": "group",
-                            "children": [
-                                {
-                                    "title": "Use ROI:",
-                                    "name": "use_roi",
-                                    "type": "bool",
-                                    "value": False,
-                                },
-                                {
-                                    "title": "ROI Width:",
-                                    "name": "roi_width",
-                                    "type": "int",
-                                    "value": 512,
-                                    "min": 64,
-                                    "max": 2048,
-                                },
-                                {
-                                    "title": "ROI Height:",
-                                    "name": "roi_height",
-                                    "type": "int",
-                                    "value": 512,
-                                    "min": 64,
-                                    "max": 2048,
-                                },
-                            ],
-                        },
-                    ],
-                },
-                {
-                    "title": "Laser Settings",
-                    "name": "laser",
-                    "type": "group",
-                    "children": [
-                        {
-                            "title": "Module Name:",
-                            "name": "laser_module",
-                            "type": "str",
-                            "value": "MaiTai",
-                            "readonly": True,
-                            "tip": "PyMoDAQ laser module name",
-                        },
-                        {
-                            "title": "Power Control:",
-                            "name": "power_control",
-                            "type": "group",
-                            "children": [
-                                {
-                                    "title": "Target Power (%):",
-                                    "name": "target_power",
-                                    "type": "float",
-                                    "value": 50.0,
-                                    "min": 0.0,
-                                    "max": 100.0,
-                                    "step": 0.1,
-                                    "suffix": "%",
-                                },
-                                {
-                                    "title": "Power Stabilization:",
-                                    "name": "power_stabilization",
-                                    "type": "bool",
-                                    "value": True,
-                                    "tip": "Enable automatic power stabilization",
-                                },
-                            ],
-                        },
-                    ],
-                },
-                {
-                    "title": "Power Meter Settings",
-                    "name": "power_meter",
-                    "type": "group",
-                    "children": [
-                        {
-                            "title": "Module Name:",
-                            "name": "power_meter_module",
-                            "type": "str",
-                            "value": "Newport1830C",
-                            "readonly": True,
-                            "tip": "PyMoDAQ power meter module name",
-                        },
-                        {
-                            "title": "Monitor During Measurement:",
-                            "name": "monitor_power",
-                            "type": "bool",
-                            "value": True,
-                            "tip": "Continuously monitor laser power",
-                        },
-                    ],
-                },
-            ],
-        },
-        {
-            "title": "Multi-Axis Control",
-            "name": "multiaxes",
-            "type": "group",
-            "children": [
-                {
-                    "title": "Polarization Control",
-                    "name": "polarization_control",
-                    "type": "group",
-                    "children": [
-                        {
-                            "title": "QWP Axis:",
-                            "name": "qwp_axis",
-                            "type": "str",
-                            "value": "Elliptec_QWP",
-                            "readonly": True,
-                            "tip": "Quarter-wave plate rotation axis",
-                        },
-                        {
-                            "title": "HWP Incident Axis:",
-                            "name": "hwp_incident_axis",
-                            "type": "str",
-                            "value": "Elliptec_HWP_In",
-                            "readonly": True,
-                            "tip": "Incident half-wave plate rotation axis",
-                        },
-                        {
-                            "title": "HWP Analyzer Axis:",
-                            "name": "hwp_analyzer_axis",
-                            "type": "str",
-                            "value": "Elliptec_HWP_Analyzer",
-                            "readonly": True,
-                            "tip": "Analyzer half-wave plate rotation axis",
-                        },
-                    ],
-                },
-                {
-                    "title": "Sample Positioning",
-                    "name": "sample_positioning",
-                    "type": "group",
-                    "children": [
-                        {
-                            "title": "X-Axis Module:",
-                            "name": "x_axis_module",
-                            "type": "str",
-                            "value": "ESP300_X",
-                            "readonly": True,
-                            "tip": "Sample X positioning axis",
-                        },
-                        {
-                            "title": "Y-Axis Module:",
-                            "name": "y_axis_module",
-                            "type": "str",
-                            "value": "ESP300_Y",
-                            "readonly": True,
-                            "tip": "Sample Y positioning axis",
-                        },
-                        {
-                            "title": "Z-Axis Module:",
-                            "name": "z_axis_module",
-                            "type": "str",
-                            "value": "ESP300_Z",
-                            "readonly": True,
-                            "tip": "Sample Z positioning axis (focus)",
-                        },
-                    ],
-                },
-                {
-                    "title": "Axis Status Table",
-                    "name": "axis_status",
-                    "type": "table",
-                    "tip": "Current status of all controlled axes",
-                },
-            ],
-        },
-        {
-            "title": "Data Management",
-            "name": "data_management",
-            "type": "group",
-            "children": [
-                {
-                    "title": "Save Configuration",
-                    "name": "save_config",
-                    "type": "group",
-                    "children": [
-                        {
-                            "title": "Base Filename:",
-                            "name": "base_filename",
-                            "type": "str",
-                            "value": "urashg_measurement",
-                            "tip": "Base name for saved data files",
-                        },
-                        {
-                            "title": "Data Format:",
-                            "name": "data_format",
-                            "type": "list",
-                            "limits": ["HDF5", "JSON", "CSV", "TIFF"],
-                            "value": "HDF5",
-                            "tip": "Format for saving measurement data",
-                        },
-                        {
-                            "title": "Include Metadata:",
-                            "name": "include_metadata",
-                            "type": "bool",
-                            "value": True,
-                            "tip": "Include experimental parameters in saved files",
-                        },
-                    ],
-                },
-                {
-                    "title": "Analysis Settings",
-                    "name": "analysis",
-                    "type": "group",
-                    "children": [
-                        {
-                            "title": "Fit Model:",
-                            "name": "fit_model",
-                            "type": "list",
-                            "limits": ["Sin²", "Malus Law", "Custom"],
-                            "value": "Sin²",
-                            "tip": "Mathematical model for fitting RASHG data",
-                        },
-                        {
-                            "title": "Background Threshold:",
-                            "name": "background_threshold",
-                            "type": "float",
-                            "value": 0.1,
-                            "min": 0.0,
-                            "max": 1.0,
-                            "step": 0.01,
-                            "tip": "Threshold for background signal detection",
-=======
                         "Calibration",
                     ],
                     "value": "Basic RASHG",
@@ -1799,7 +1409,6 @@
                             "type": "str",
                             "value": "--:--",
                             "readonly": True,
->>>>>>> 8640b215
                         },
                     ],
                 },
@@ -1807,42 +1416,10 @@
         },
     ]
 
-    def __init__(self, dockarea=None, dashboard=None):
-        """Initialize the μRASHG microscopy extension."""
-        logger.info("Initializing μRASHG Microscopy Extension")
-
-<<<<<<< HEAD
-        if not PYMODAQ_AVAILABLE:
-            logger.warning("PyMoDAQ not available, running in minimal mode")
-            self.dashboard = None
-            self.dockarea = None
-            return
-
-        # Initialize both parent classes safely for CI environments
-        try:
-            CustomApp.__init__(self, dockarea)
-            QObject.__init__(self)
-        except Exception as e:
-            # Handle CI environment initialization issues
-            logger.warning(
-                f"CustomApp initialization failed (likely CI environment): {e}"
-            )
-            # Initialize QObject for signal support
-            QObject.__init__(self)
-            # Set minimal attributes to prevent AttributeError
-            self.modules_manager = None
-            self.settings_tree = None
-
-        # Thread safety - initialize locks before any other operations
-        self._init_lock = threading.RLock()
-        self._module_lock = threading.RLock()
-        self._measurement_lock = threading.RLock()
-
-        with self._init_lock:
-            # Store references
-            self.dashboard = dashboard
-            self.dockarea = dockarea
-=======
+    def __init__(self, parent):
+        """
+        Initialize the μRASHG Microscopy Extension.
+
         Args:
             parent: DockArea or QWidget parent container
         """
@@ -1889,94 +1466,37 @@
         self.is_measuring = False
         self.measurement_thread = None
         self.current_measurement_data = None
->>>>>>> 8640b215
-
-            # Initialize extension state
-            self.is_measuring = False
-            self.available_modules = {}
-            self.measurement_data = {}
-            self.hardware_manager = None
-
-            # Setup the extension (only if dockarea is available)
-            if self.dockarea is not None:
-                self.setup_docks()
-                self.setup_actions()
-                self.setup_menu()
-                self.connect_things()
-
-            # Safely detect modules after UI is ready
-            self.detect_modules()
-
-            # Initialize hardware manager after dashboard is ready
-            if self.dashboard:
-                try:
-                    self.hardware_manager = self.create_hardware_manager()
-                    if self.hardware_manager:
-                        self.log_message("Hardware manager initialized successfully")
-                    else:
-                        self.log_message("Hardware manager initialization failed")
-                except Exception as e:
-                    logger.warning(f"Failed to initialize hardware manager: {e}")
-                    self.log_message(f"Hardware manager init warning: {e}")
-
-    def setup_docks(self):
-        """Setup advanced dock layout system with enhanced PyMoDAQ patterns."""
-        if not PYMODAQ_AVAILABLE:
-            return
-
-<<<<<<< HEAD
-        logger.info("Setting up advanced μRASHG extension dock layout")
-=======
+
+        # UI components (will be created in setup methods)
+        self.control_widget = None
+        self.visualization_widget = None
+        self.status_widget = None
+
+        # Plotting components
+        self.camera_view = None
+        self.polar_plot = None
+        self.power_plot = None
+        self.progress_bar = None
+
         # Status monitoring using PyMoDAQ threading patterns instead of QTimer
         self._status_monitoring_active = False
         self._status_worker_thread = None
         self._status_update_interval = 5.0  # seconds
->>>>>>> 8640b215
-
-        # Initialize dock storage and layout configuration
-        self.docks = {}
-        self.dock_layout_config = {
-            "resizable": True,
-            "closable": False,
-            "floatable": True,
-            "movable": True,
-        }
-
-        # Create enhanced dock layout with improved organization
-        self.create_primary_dock_layout()
-
-<<<<<<< HEAD
-        # Setup dock state persistence
-        self.setup_dock_state_management()
-=======
+
+        logger.info(f"Initialized {self.name} extension v{self.version}")
+
+    def setup_ui(self):
+        """Set up the complete user interface for the extension."""
+        logger.info("Setting up μRASHG extension UI...")
+
         # Initialize UI components in proper order
         self.setup_docks()  # Create dock layout
         self.setup_actions()  # Create actions/menus
         self.setup_widgets()  # Create main widgets
         self.connect_things()  # Connect signals/slots
->>>>>>> 8640b215
-
-    def create_primary_dock_layout(self):
-        """Create the primary dock layout with logical groupings."""
-        # Create main control dock (left side)
-        self.setup_control_dock()
-
-<<<<<<< HEAD
-        # Create settings dock (right side, top)
-        self.setup_settings_dock()
-
-        # Create advanced visualization dock (center/right, large)
-        self.setup_advanced_visualization_dock()
-
-        # Create status and progress dock (bottom)
-        self.setup_status_dock()
-
-        # Create device monitor and diagnostics dock (right, bottom)
-        self.setup_device_monitor_dock()
-
-        # Create data analysis dock (can be floated or tabbed)
-        self.setup_data_analysis_dock()
-=======
+
+        logger.info("μRASHG extension UI setup complete")
+
     def setup_docks(self):
         """
         Set up the dock layout for the extension.
@@ -2011,26 +1531,13 @@
         self.dockarea.addDock(
             self.docks["status"], "bottom", self.docks["device_control"]
         )
->>>>>>> 8640b215
-
-    def setup_dock_state_management(self):
-        """Setup dock state persistence and restoration."""
-        try:
-            # Store dock layout configuration for restoration
-            self.dock_state = {
-                "default_layout": True,
-                "custom_positions": {},
-                "visibility_states": {},
-            }
-
-            # Connect dock resize and move events for state tracking
-            for dock_name, dock in self.docks.items():
-                if hasattr(dock, "sigMoved"):
-                    dock.sigMoved.connect(lambda: self.save_dock_state(dock_name))
-
-<<<<<<< HEAD
-            logger.debug("Dock state management initialized")
-=======
+
+        logger.info("Created dock layout for μRASHG extension")
+
+    def setup_actions(self):
+        """
+        Set up actions and menu items for the extension.
+
         Creates essential actions for:
         - Starting/stopping measurements
         - Device initialization
@@ -2509,744 +2016,21 @@
     def setup_widgets(self):
         """
         Set up all widget components for the extension.
->>>>>>> 8640b215
-
-        except Exception as e:
-            logger.warning(f"Could not setup dock state management: {e}")
-
-    def setup_control_dock(self):
-        """Setup main control dock with measurement controls."""
-        control_dock = Dock("μRASHG Control", size=(300, 200), closable=False)
-        self.dockarea.addDock(control_dock, "left")
-        self.docks["control"] = control_dock
-
-<<<<<<< HEAD
-        # Create control widget
-        control_widget = QtWidgets.QWidget()
-        control_dock.addWidget(control_widget)
-        control_layout = QtWidgets.QVBoxLayout(control_widget)
-
-        # Add experiment type selection
-        exp_group = QtWidgets.QGroupBox("Experiment Configuration")
-        exp_layout = QtWidgets.QVBoxLayout(exp_group)
-
-        self.experiment_combo = QtWidgets.QComboBox()
-        self.experiment_combo.addItems(
-            [
-                "Basic RASHG",
-                "Multi-Wavelength RASHG",
-                "Full Polarimetric SHG",
-                "Calibration",
-            ]
-        )
-        exp_layout.addWidget(QtWidgets.QLabel("Measurement Type:"))
-        exp_layout.addWidget(self.experiment_combo)
-
-        control_layout.addWidget(exp_group)
-
-        # Add measurement controls
-        self.setup_measurement_controls(control_layout)
-
-    def setup_settings_dock(self):
-        """Setup settings dock with PyMoDAQ parameter tree."""
-        settings_dock = Dock("Settings", size=(350, 400), closable=False)
-        self.dockarea.addDock(settings_dock, "right")
-        self.docks["settings"] = settings_dock
-
-        # Create PyMoDAQ parameter tree
-        try:
-            from pymodaq_gui.parameter import ParameterTree
-            from pymodaq_utils.parameter import Parameter
-
-            # Initialize settings parameter tree
-            self.settings = Parameter.create(
-                name="Settings", type="group", children=self.params
-            )
-            self.settings_tree = ParameterTree()
-            self.settings_tree.setMinimumWidth(300)
-            self.settings_tree.setParameters(self.settings, showTop=False)
-
-            # Add parameter tree to dock
-            settings_dock.addWidget(self.settings_tree)
-
-            logger.info("Parameter tree setup completed")
-
-        except ImportError as e:
-            logger.warning(f"PyMoDAQ parameter tree not available: {e}")
-            # Fallback to basic controls
-            settings_widget = QtWidgets.QWidget()
-            settings_dock.addWidget(settings_widget)
-            settings_layout = QtWidgets.QVBoxLayout(settings_widget)
-            self.setup_parameter_controls(settings_layout)
-
-    def setup_status_dock(self):
-        """Setup status dock with logging and progress."""
-        status_dock = Dock("Status & Progress", size=(400, 250), closable=False)
-        self.dockarea.addDock(status_dock, "bottom")
-        self.docks["status"] = status_dock
-
-        status_widget = QtWidgets.QWidget()
-        status_dock.addWidget(status_widget)
-        status_layout = QtWidgets.QVBoxLayout(status_widget)
-
-        # Progress bar
-        self.progress_bar = QtWidgets.QProgressBar()
-        status_layout.addWidget(QtWidgets.QLabel("Measurement Progress:"))
-        status_layout.addWidget(self.progress_bar)
-
-        # Status log
-        self.status_text = QtWidgets.QTextEdit()
-        self.status_text.setMaximumHeight(150)
-        self.status_text.setReadOnly(True)
-        status_layout.addWidget(QtWidgets.QLabel("System Log:"))
-        status_layout.addWidget(self.status_text)
-
-    def setup_advanced_visualization_dock(self):
-        """Setup advanced visualization dock with real-time multi-plot capabilities."""
-        viz_dock = Dock(
-            "Advanced Visualization", size=(700, 500), **self.dock_layout_config
-        )
-        self.dockarea.addDock(viz_dock, "bottom", self.docks["settings"])
-        self.docks["visualization"] = viz_dock
-
-        viz_widget = QtWidgets.QWidget()
-        viz_dock.addWidget(viz_widget)
-        viz_layout = QtWidgets.QVBoxLayout(viz_widget)
-
-        # Create tabbed visualization interface
-        self.viz_tabs = QtWidgets.QTabWidget()
-        viz_layout.addWidget(self.viz_tabs)
-
-        # Setup individual visualization tabs
-        self.setup_rashg_plot_tab()
-        self.setup_polarization_analysis_tab()
-        self.setup_real_time_monitoring_tab()
-        self.setup_3d_visualization_tab()
-
-        # Add visualization controls
-        self.setup_visualization_controls(viz_layout)
-
-    def setup_rashg_plot_tab(self):
-        """Setup main RASHG data plot tab."""
-        try:
-            import pyqtgraph as pg
-
-            # Create main RASHG plot widget
-            rashg_widget = QtWidgets.QWidget()
-            rashg_layout = QtWidgets.QVBoxLayout(rashg_widget)
-
-            # Enhanced plot widget with better styling
-            self.plot_widget = pg.PlotWidget(title="μRASHG Intensity vs Polarization")
-            self.plot_widget.setLabel("left", "SHG Intensity", units="counts")
-            self.plot_widget.setLabel("bottom", "Polarization Angle", units="°")
-            self.plot_widget.showGrid(x=True, y=True, alpha=0.3)
-            self.plot_widget.setBackground("w")
-
-            # Add legend and crosshair cursor
-            self.plot_widget.addLegend()
-
-            # Setup plot data items for different measurement types
-            self.plot_data_items = {
-                "raw_data": self.plot_widget.plot(
-                    [], [], pen="blue", symbol="o", name="Raw Data"
-                ),
-                "fitted_curve": self.plot_widget.plot(
-                    [], [], pen="red", name="Fitted Curve"
-                ),
-                "background": self.plot_widget.plot(
-                    [], [], pen="gray", name="Background"
-                ),
-            }
-
-            rashg_layout.addWidget(self.plot_widget)
-            self.viz_tabs.addTab(rashg_widget, "RASHG Data")
-
-        except ImportError:
-            # Fallback tab if pyqtgraph not available
-            fallback_widget = QtWidgets.QLabel(
-                "Advanced visualization requires pyqtgraph"
-            )
-            fallback_widget.setAlignment(QtCore.Qt.AlignCenter)
-            self.viz_tabs.addTab(fallback_widget, "RASHG Data")
-
-    def setup_polarization_analysis_tab(self):
-        """Setup polarization analysis visualization tab."""
-        try:
-            import pyqtgraph as pg
-
-            polar_widget = QtWidgets.QWidget()
-            polar_layout = QtWidgets.QVBoxLayout(polar_widget)
-
-            # Create polar plot for polarization analysis
-            self.polar_plot = pg.PlotWidget(title="Polarization Analysis")
-
-            # Add polar coordinate system visualization
-            self.polar_plot.setAspectLocked(True)
-            self.polar_plot.showGrid(x=True, y=True, alpha=0.3)
-
-            # Create polar data items
-            self.polar_data_items = {
-                "intensity_polar": self.polar_plot.plot([], [], pen="blue"),
-                "fitted_ellipse": self.polar_plot.plot([], [], pen="red"),
-            }
-
-            polar_layout.addWidget(self.polar_plot)
-            self.viz_tabs.addTab(polar_widget, "Polar Analysis")
-
-        except ImportError:
-            fallback_widget = QtWidgets.QLabel("Polar analysis requires pyqtgraph")
-            fallback_widget.setAlignment(QtCore.Qt.AlignCenter)
-            self.viz_tabs.addTab(fallback_widget, "Polar Analysis")
-
-    def setup_real_time_monitoring_tab(self):
-        """Setup real-time device monitoring tab."""
-        try:
-            import pyqtgraph as pg
-
-            monitor_widget = QtWidgets.QWidget()
-            monitor_layout = QtWidgets.QVBoxLayout(monitor_widget)
-
-            # Create multi-parameter monitoring
-            self.monitor_plot = pg.PlotWidget(title="Real-time Device Monitoring")
-            self.monitor_plot.setLabel("left", "Value")
-            self.monitor_plot.setLabel("bottom", "Time", units="s")
-            self.monitor_plot.showGrid(x=True, y=True, alpha=0.3)
-            self.monitor_plot.addLegend()
-
-            # Setup monitoring data buffers
-            self.monitoring_data = {
-                "power": {"times": [], "values": [], "plot": None},
-                "temperature": {"times": [], "values": [], "plot": None},
-                "position": {"times": [], "values": [], "plot": None},
-            }
-
-            # Create plot items for monitoring
-            self.monitoring_data["power"]["plot"] = self.monitor_plot.plot(
-                [], [], pen="green", name="Laser Power"
-            )
-            self.monitoring_data["temperature"]["plot"] = self.monitor_plot.plot(
-                [], [], pen="orange", name="Temperature"
-            )
-            self.monitoring_data["position"]["plot"] = self.monitor_plot.plot(
-                [], [], pen="purple", name="Position"
-            )
-
-            monitor_layout.addWidget(self.monitor_plot)
-            self.viz_tabs.addTab(monitor_widget, "Real-time Monitor")
-
-        except ImportError:
-            fallback_widget = QtWidgets.QLabel(
-                "Real-time monitoring requires pyqtgraph"
-            )
-            fallback_widget.setAlignment(QtCore.Qt.AlignCenter)
-            self.viz_tabs.addTab(fallback_widget, "Real-time Monitor")
-
-    def setup_3d_visualization_tab(self):
-        """Setup 3D visualization tab for spatial mapping."""
-        try:
-            import pyqtgraph.opengl as gl
-
-            # Create 3D widget
-            gl_widget = gl.GLViewWidget()
-            gl_widget.setWindowTitle("3D RASHG Mapping")
-
-            # Add 3D coordinate grid
-            grid = gl.GLGridItem()
-            grid.scale(10, 10, 1)
-            gl_widget.addItem(grid)
-
-            # Store 3D plot reference
-            self.gl_widget = gl_widget
-            self.gl_scatter = None  # Will be created when data is available
-
-            self.viz_tabs.addTab(gl_widget, "3D Mapping")
-
-        except ImportError:
-            fallback_widget = QtWidgets.QLabel(
-                "3D visualization requires pyqtgraph with OpenGL"
-            )
-            fallback_widget.setAlignment(QtCore.Qt.AlignCenter)
-            self.viz_tabs.addTab(fallback_widget, "3D Mapping")
-
-    def setup_visualization_controls(self, layout):
-        """Setup visualization control panel."""
-        controls_group = QtWidgets.QGroupBox("Visualization Controls")
-        controls_layout = QtWidgets.QHBoxLayout(controls_group)
-
-        # Auto-scale toggle
-        self.auto_scale_check = QtWidgets.QCheckBox("Auto Scale")
-        self.auto_scale_check.setChecked(True)
-        controls_layout.addWidget(self.auto_scale_check)
-
-        # Live update toggle
-        self.live_update_check = QtWidgets.QCheckBox("Live Update")
-        self.live_update_check.setChecked(True)
-        controls_layout.addWidget(self.live_update_check)
-
-        # Export plot button
-        export_btn = QtWidgets.QPushButton("Export Plot")
-        export_btn.clicked.connect(self.export_current_plot)
-        controls_layout.addWidget(export_btn)
-
-        # Clear plots button
-        clear_btn = QtWidgets.QPushButton("Clear Plots")
-        clear_btn.clicked.connect(self.clear_all_plots)
-        controls_layout.addWidget(clear_btn)
-
-        layout.addWidget(controls_group)
-
-    def setup_device_monitor_dock(self):
-        """Setup device monitor dock for hardware status."""
-        device_dock = Dock("Device Monitor", size=(300, 300), closable=False)
-        self.dockarea.addDock(device_dock, "right", self.docks["control"])
-        self.docks["device_monitor"] = device_dock
-
-        device_widget = QtWidgets.QWidget()
-        device_dock.addWidget(device_widget)
-        device_layout = QtWidgets.QVBoxLayout(device_widget)
-
-        # Device status display
-        device_layout.addWidget(QtWidgets.QLabel("Hardware Status:"))
-
-        self.device_status_widget = QtWidgets.QTextEdit()
-        self.device_status_widget.setMaximumHeight(200)
-        self.device_status_widget.setReadOnly(True)
-        device_layout.addWidget(self.device_status_widget)
-
-        # Device refresh button
-        refresh_btn = QtWidgets.QPushButton("Refresh Devices")
-        refresh_btn.clicked.connect(self.detect_modules)
-        device_layout.addWidget(refresh_btn)
-
-    def setup_data_analysis_dock(self):
-        """Setup data analysis dock with advanced analysis tools."""
-        analysis_dock = Dock(
-            "Data Analysis", size=(400, 350), **self.dock_layout_config
-        )
-
-        # Position as tabbed with device monitor or float it
-        try:
-            self.dockarea.addDock(analysis_dock, "tab", self.docks["device_monitor"])
-        except Exception:
-            self.dockarea.addDock(analysis_dock, "right")
-
-        self.docks["data_analysis"] = analysis_dock
-
-        analysis_widget = QtWidgets.QWidget()
-        analysis_dock.addWidget(analysis_widget)
-        analysis_layout = QtWidgets.QVBoxLayout(analysis_widget)
-
-        # Analysis controls
-        self.setup_analysis_controls(analysis_layout)
-
-        # Results display
-        self.setup_analysis_results(analysis_layout)
-
-    def setup_analysis_controls(self, layout):
-        """Setup analysis control panel."""
-        controls_group = QtWidgets.QGroupBox("Analysis Tools")
-        controls_layout = QtWidgets.QVBoxLayout(controls_group)
-
-        # Analysis type selection
-        analysis_type_layout = QtWidgets.QHBoxLayout()
-        analysis_type_layout.addWidget(QtWidgets.QLabel("Analysis Type:"))
-
-        self.analysis_type_combo = QtWidgets.QComboBox()
-        self.analysis_type_combo.addItems(
-            [
-                "Sin² Fitting",
-                "Fourier Analysis",
-                "Principal Component Analysis",
-                "Background Subtraction",
-                "Noise Analysis",
-            ]
-        )
-        analysis_type_layout.addWidget(self.analysis_type_combo)
-        controls_layout.addLayout(analysis_type_layout)
-
-        # Analysis parameters
-        params_group = QtWidgets.QGroupBox("Parameters")
-        params_layout = QtWidgets.QFormLayout(params_group)
-
-        self.fit_order_spin = QtWidgets.QSpinBox()
-        self.fit_order_spin.setRange(1, 10)
-        self.fit_order_spin.setValue(4)
-        params_layout.addRow("Harmonic Order:", self.fit_order_spin)
-
-        self.confidence_spin = QtWidgets.QDoubleSpinBox()
-        self.confidence_spin.setRange(0.1, 0.99)
-        self.confidence_spin.setValue(0.95)
-        self.confidence_spin.setSingleStep(0.05)
-        params_layout.addRow("Confidence Level:", self.confidence_spin)
-
-        controls_layout.addWidget(params_group)
-
-        # Analysis buttons
-        button_layout = QtWidgets.QHBoxLayout()
-
-        analyze_btn = QtWidgets.QPushButton("Analyze Data")
-        analyze_btn.clicked.connect(self.run_data_analysis)
-        button_layout.addWidget(analyze_btn)
-
-        auto_analyze_check = QtWidgets.QCheckBox("Auto")
-        auto_analyze_check.setToolTip("Automatically analyze new data")
-        button_layout.addWidget(auto_analyze_check)
-
-        controls_layout.addLayout(button_layout)
-        layout.addWidget(controls_group)
-
-    def setup_analysis_results(self, layout):
-        """Setup analysis results display."""
-        results_group = QtWidgets.QGroupBox("Analysis Results")
-        results_layout = QtWidgets.QVBoxLayout(results_group)
-
-        # Results text area
-        self.analysis_results_text = QtWidgets.QTextEdit()
-        self.analysis_results_text.setMaximumHeight(150)
-        self.analysis_results_text.setReadOnly(True)
-        self.analysis_results_text.setPlainText("No analysis performed yet.")
-        results_layout.addWidget(self.analysis_results_text)
-
-        # Export analysis button
-        export_analysis_btn = QtWidgets.QPushButton("Export Analysis")
-        export_analysis_btn.clicked.connect(self.export_analysis_results)
-        results_layout.addWidget(export_analysis_btn)
-
-        layout.addWidget(results_group)
-
-    def save_dock_state(self, dock_name):
-        """Save current dock state for persistence."""
-        try:
-            if dock_name in self.docks:
-                dock = self.docks[dock_name]
-                self.dock_state["custom_positions"][dock_name] = {
-                    "size": dock.size(),
-                    "position": dock.pos() if hasattr(dock, "pos") else None,
-                    "floating": (
-                        dock.isFloating() if hasattr(dock, "isFloating") else False
-                    ),
-                }
-                logger.debug(f"Saved state for dock: {dock_name}")
-        except Exception as e:
-            logger.warning(f"Could not save dock state for {dock_name}: {e}")
-
-    def export_current_plot(self):
-        """Export currently active plot to file."""
-        try:
-            if hasattr(self, "viz_tabs") and self.viz_tabs.currentWidget():
-                current_tab = self.viz_tabs.currentIndex()
-                tab_name = self.viz_tabs.tabText(current_tab)
-
-                # Get filename from user
-                filename, _ = QtWidgets.QFileDialog.getSaveFileName(
-                    None,
-                    f"Export {tab_name} Plot",
-                    f"urashg_{tab_name.lower().replace(' ', '_')}.png",
-                    "PNG Files (*.png);;SVG Files (*.svg);;PDF Files (*.pdf)",
-                )
-
-                if filename:
-                    # Export logic would depend on the plot widget type
-                    if current_tab == 0 and hasattr(self, "plot_widget"):
-                        # Export main RASHG plot
-                        import pyqtgraph as pg
-
-                        exporter = pg.exporters.ImageExporter(self.plot_widget.plotItem)
-                        exporter.export(filename)
-                        self.log_message(f"Plot exported to {filename}")
-                    else:
-                        self.log_message("Export not implemented for this plot type")
-
-        except Exception as e:
-            logger.error(f"Failed to export plot: {e}")
-            self.error_occurred.emit(f"Plot export failed: {e}")
-
-    def clear_all_plots(self):
-        """Clear all visualization plots."""
-        try:
-            # Clear main RASHG plot
-            if hasattr(self, "plot_data_items"):
-                for item in self.plot_data_items.values():
-                    item.setData([], [])
-
-            # Clear polar plot
-            if hasattr(self, "polar_data_items"):
-                for item in self.polar_data_items.values():
-                    item.setData([], [])
-
-            # Clear monitoring plots
-            if hasattr(self, "monitoring_data"):
-                for data in self.monitoring_data.values():
-                    data["times"].clear()
-                    data["values"].clear()
-                    if data["plot"]:
-                        data["plot"].setData([], [])
-
-            self.log_message("All plots cleared")
-
-        except Exception as e:
-            logger.error(f"Failed to clear plots: {e}")
-
-    def run_data_analysis(self):
-        """Run data analysis on current measurement data."""
-        try:
-            if not hasattr(self, "measurement_data") or not self.measurement_data:
-                self.analysis_results_text.setPlainText(
-                    "No measurement data available for analysis."
-                )
-                return
-
-            analysis_type = self.analysis_type_combo.currentText()
-            self.log_message(f"Running {analysis_type} analysis...")
-
-            # Placeholder for actual analysis implementation
-            if analysis_type == "Sin² Fitting":
-                results = self.perform_sin2_fitting()
-            elif analysis_type == "Fourier Analysis":
-                results = self.perform_fourier_analysis()
-            else:
-                results = f"Analysis type '{analysis_type}' not yet implemented."
-
-            self.analysis_results_text.setPlainText(results)
-            self.log_message("Analysis completed")
-
-        except Exception as e:
-            logger.error(f"Analysis failed: {e}")
-            self.error_occurred.emit(f"Data analysis failed: {e}")
-
-    def perform_sin2_fitting(self):
-        """Perform Sin² fitting analysis on RASHG data."""
-        # This would implement actual Sin² fitting
-        return (
-            "Sin² Fitting Results:\n"
-            "Amplitude: 150.3 ± 5.2\n"
-            "Phase: 45.2° ± 2.1°\n"
-            "Offset: 98.7 ± 3.4\n"
-            "R²: 0.987"
-        )
-
-    def perform_fourier_analysis(self):
-        """Perform Fourier analysis on RASHG data."""
-        # This would implement actual Fourier analysis
-        return (
-            "Fourier Analysis Results:\n"
-            "Fundamental: 180° period\n"
-            "2nd Harmonic: 45° period (strong)\n"
-            "4th Harmonic: 90° period (moderate)\n"
-            "Noise Level: 2.3%"
-        )
-
-    def export_analysis_results(self):
-        """Export analysis results to file."""
-        try:
-            filename, _ = QtWidgets.QFileDialog.getSaveFileName(
-                None,
-                "Export Analysis Results",
-                "urashg_analysis_results.txt",
-                "Text Files (*.txt);;JSON Files (*.json)",
-            )
-
-            if filename:
-                with open(filename, "w") as f:
-                    f.write(self.analysis_results_text.toPlainText())
-                self.log_message(f"Analysis results exported to {filename}")
-
-        except Exception as e:
-            logger.error(f"Failed to export analysis results: {e}")
-            self.error_occurred.emit(f"Analysis export failed: {e}")
-
-    def setup_measurement_controls(self, layout):
-        """Setup measurement control buttons."""
-        button_group = QtWidgets.QGroupBox("Measurement Control")
-        button_layout = QtWidgets.QVBoxLayout(button_group)
-
-        # Main measurement controls
-        main_buttons = QtWidgets.QHBoxLayout()
-
-        self.start_button = QtWidgets.QPushButton("Start Measurement")
-        self.start_button.clicked.connect(self.start_measurement)
-        self.start_button.setStyleSheet(
-            "QPushButton { background-color: #4CAF50; color: white; }"
-        )
-        main_buttons.addWidget(self.start_button)
-
-        self.stop_button = QtWidgets.QPushButton("Stop")
-        self.stop_button.clicked.connect(self.stop_measurement)
-        self.stop_button.setEnabled(False)
-        self.stop_button.setStyleSheet(
-            "QPushButton { background-color: #f44336; color: white; }"
-        )
-        main_buttons.addWidget(self.stop_button)
-
-        button_layout.addLayout(main_buttons)
-
-        # Additional controls
-        additional_buttons = QtWidgets.QHBoxLayout()
-
-        self.calibrate_button = QtWidgets.QPushButton("Calibrate")
-        self.calibrate_button.clicked.connect(self.start_calibration)
-        additional_buttons.addWidget(self.calibrate_button)
-
-        self.preview_button = QtWidgets.QPushButton("Preview")
-        self.preview_button.clicked.connect(self.start_preview)
-        additional_buttons.addWidget(self.preview_button)
-
-        button_layout.addLayout(additional_buttons)
-        layout.addWidget(button_group)
-
-    def setup_parameter_controls(self, layout):
-        """Setup basic parameter controls in settings dock."""
-        param_group = QtWidgets.QGroupBox("Measurement Parameters")
-        param_layout = QtWidgets.QFormLayout(param_group)
-
-        # Polarization steps
-        self.pol_steps_spinbox = QtWidgets.QSpinBox()
-        self.pol_steps_spinbox.setRange(4, 360)
-        self.pol_steps_spinbox.setValue(36)
-        param_layout.addRow("Polarization Steps:", self.pol_steps_spinbox)
-
-        # Integration time
-        self.integration_time_spinbox = QtWidgets.QSpinBox()
-        self.integration_time_spinbox.setRange(1, 10000)
-        self.integration_time_spinbox.setValue(100)
-        self.integration_time_spinbox.setSuffix(" ms")
-        param_layout.addRow("Integration Time:", self.integration_time_spinbox)
-
-        layout.addWidget(param_group)
-
-        # Device configuration group
-        device_group = QtWidgets.QGroupBox("Device Configuration")
-        device_layout = QtWidgets.QFormLayout(device_group)
-
-        # Add device selection controls
-        self.camera_combo = QtWidgets.QComboBox()
-        self.camera_combo.addItem("PrimeBSI")
-        device_layout.addRow("Camera:", self.camera_combo)
-
-        self.power_meter_combo = QtWidgets.QComboBox()
-        self.power_meter_combo.addItem("Newport1830C")
-        device_layout.addRow("Power Meter:", self.power_meter_combo)
-
-        layout.addWidget(device_group)
-
-    def setup_actions(self):
-        """Setup toolbar actions following PyMoDAQ CustomApp patterns."""
-        if not PYMODAQ_AVAILABLE:
-            return
-
-        logger.info("Setting up μRASHG extension actions")
-
-        # Initialize actions storage
-        self.actions = {}
-
-        # Create main actions
-        self.create_measurement_actions()
-        self.create_calibration_actions()
-        self.create_data_actions()
-
-    def create_measurement_actions(self):
-        """Create measurement-related actions."""
-        # Start measurement action
-        start_action = QtWidgets.QAction("Start Measurement", self)
-        start_action.setIcon(QtGui.QIcon.fromTheme("media-playback-start"))
-        start_action.triggered.connect(self.start_measurement)
-        self.actions["start_measurement"] = start_action
-
-        # Stop measurement action
-        stop_action = QtWidgets.QAction("Stop Measurement", self)
-        stop_action.setIcon(QtGui.QIcon.fromTheme("media-playback-stop"))
-        stop_action.triggered.connect(self.stop_measurement)
-        stop_action.setEnabled(False)
-        self.actions["stop_measurement"] = stop_action
-
-        # Preview action
-        preview_action = QtWidgets.QAction("Preview", self)
-        preview_action.setIcon(QtGui.QIcon.fromTheme("view-preview"))
-        preview_action.triggered.connect(self.start_preview)
-        self.actions["preview"] = preview_action
-
-    def create_calibration_actions(self):
-        """Create calibration-related actions."""
-        # Calibrate action
-        calibrate_action = QtWidgets.QAction("Calibrate System", self)
-        calibrate_action.setIcon(QtGui.QIcon.fromTheme("applications-engineering"))
-        calibrate_action.triggered.connect(self.start_calibration)
-        self.actions["calibrate"] = calibrate_action
-
-        # Device refresh action
-        refresh_action = QtWidgets.QAction("Refresh Devices", self)
-        refresh_action.setIcon(QtGui.QIcon.fromTheme("view-refresh"))
-        refresh_action.triggered.connect(self.detect_modules)
-        self.actions["refresh_devices"] = refresh_action
-
-    def create_data_actions(self):
-        """Create data management actions."""
-        # Save data action
-        save_action = QtWidgets.QAction("Save Data", self)
-        save_action.setIcon(QtGui.QIcon.fromTheme("document-save"))
-        save_action.triggered.connect(self.save_measurement_data)
-        self.actions["save_data"] = save_action
-
-        # Export action
-        export_action = QtWidgets.QAction("Export Results", self)
-        export_action.setIcon(QtGui.QIcon.fromTheme("document-export"))
-        export_action.triggered.connect(self.export_results)
-        self.actions["export_results"] = export_action
-
-    def setup_menu(self):
-        """Setup menu system following PyMoDAQ CustomApp patterns."""
-        if not PYMODAQ_AVAILABLE:
-            return
-
-        logger.info("Setting up μRASHG extension menu")
-
-        # Initialize menu storage
-        self.menus = {}
-
-        # Create main menus (these would typically be added to the main window)
-        self.create_measurement_menu()
-        self.create_tools_menu()
-        self.create_help_menu()
-
-    def create_measurement_menu(self):
-        """Create measurement menu."""
-        measurement_menu = QtWidgets.QMenu("Measurement")
-
-        measurement_menu.addAction(self.actions["start_measurement"])
-        measurement_menu.addAction(self.actions["stop_measurement"])
-        measurement_menu.addSeparator()
-        measurement_menu.addAction(self.actions["preview"])
-        measurement_menu.addSeparator()
-        measurement_menu.addAction(self.actions["save_data"])
-        measurement_menu.addAction(self.actions["export_results"])
-
-        self.menus["measurement"] = measurement_menu
-
-    def create_tools_menu(self):
-        """Create tools menu."""
-        tools_menu = QtWidgets.QMenu("Tools")
-
-        tools_menu.addAction(self.actions["calibrate"])
-        tools_menu.addAction(self.actions["refresh_devices"])
-
-        self.menus["tools"] = tools_menu
-
-    def create_help_menu(self):
-        """Create help menu."""
-        help_menu = QtWidgets.QMenu("Help")
-
-        # About action
-        about_action = QtWidgets.QAction("About μRASHG Extension", self)
-        about_action.triggered.connect(self.show_about_dialog)
-        help_menu.addAction(about_action)
-
-        # Documentation action
-        docs_action = QtWidgets.QAction("Documentation", self)
-        docs_action.triggered.connect(self.show_documentation)
-        help_menu.addAction(docs_action)
-
-        self.menus["help"] = help_menu
-=======
+
+        Creates and configures:
+        - Control panel with parameter tree and buttons
+        - Live camera preview
+        - Real-time analysis plots
+        - Status monitoring display
+        """
+        self.setup_control_widget()
+        self.setup_device_control_widget()  # ⭐ NEW PHASE 3 FEATURE
+        self.setup_visualization_widget()
+        self.setup_analysis_widget()
+        self.setup_status_widget()
+
+        logger.info("Created all widgets for μRASHG extension")
+
     def setup_control_widget(self):
         """Set up the control panel widget using PyMoDAQ parameter-driven approach."""
         self.control_widget = QtWidgets.QWidget()
@@ -4353,29 +3137,23 @@
         except Exception as e:
             logger.error(f"Error starting multi-parameter scan: {e}")
             self.stop_scanner_measurement()
->>>>>>> 8640b215
 
     def connect_things(self):
-        """Enhanced signal management following PyMoDAQ CustomApp patterns."""
-        if not PYMODAQ_AVAILABLE:
-            return
-
-        logger.info("Connecting μRASHG extension signals and slots")
+        """
+        Connect signals and slots for inter-component communication.
+        """
+        # Connect parameter tree changes
+        self.settings.sigTreeStateChanged.connect(self.parameter_changed)
 
         # Connect measurement signals
         self.measurement_started.connect(self.on_measurement_started)
         self.measurement_finished.connect(self.on_measurement_finished)
-        self.measurement_progress.connect(self.update_progress)
+        self.measurement_progress.connect(self.on_measurement_progress)
+
+        # Connect device status signals
         self.device_status_changed.connect(self.on_device_status_changed)
         self.error_occurred.connect(self.on_error_occurred)
 
-<<<<<<< HEAD
-        # Connect UI signals
-        if hasattr(self, "experiment_combo"):
-            self.experiment_combo.currentTextChanged.connect(
-                self.on_experiment_type_changed
-            )
-=======
         # Connect device manager signals
         if self.device_manager:
             self.device_manager.device_status_changed.connect(
@@ -4388,145 +3166,37 @@
         if hasattr(self, "device_update_timer"):
             self.start_device_update_monitoring()
             logger.info("Started device control update timer")
->>>>>>> 8640b215
-
-        if hasattr(self, "pol_steps_spinbox"):
-            self.pol_steps_spinbox.valueChanged.connect(self.on_parameter_changed)
-
-        if hasattr(self, "integration_time_spinbox"):
-            self.integration_time_spinbox.valueChanged.connect(
-                self.on_parameter_changed
-            )
-
-        # Connect action state management
-        self.measurement_started.connect(lambda: self.set_measurement_state(True))
-        self.measurement_finished.connect(lambda: self.set_measurement_state(False))
-
-        # Connect parameter tree value changes
-        if hasattr(self, "settings") and self.settings is not None:
-            self.settings.sigTreeStateChanged.connect(self.value_changed)
-
-    def value_changed(self, param, changes):
-        """
-        Handle parameter tree value changes following PyMoDAQ CustomApp pattern.
-
-<<<<<<< HEAD
-        This method is called whenever a parameter in the settings tree changes,
-        allowing real-time updates to the extension configuration.
-        """
-        if not PYMODAQ_AVAILABLE:
-            return
-=======
+
+        logger.info("Connected signals and slots for μRASHG extension")
+
+    # =================== PHASE 3: DIRECT DEVICE CONTROL METHODS ===================
+
+    def on_wavelength_slider_changed(self, value):
+        """Handle wavelength slider changes."""
+        self.wavelength_spinbox.setValue(value)
+
+    def on_wavelength_spinbox_changed(self, value):
+        """Handle wavelength spinbox changes."""
+        self.wavelength_slider.setValue(value)
+
+    def set_laser_wavelength(self):
+        """Set the laser wavelength."""
+        target_wavelength = self.wavelength_spinbox.value()
+        logger.info(f"Setting laser wavelength to {target_wavelength} nm")
+        self.log_message(f"Setting laser wavelength to {target_wavelength} nm")
+
         try:
             laser = self.dashboard.modules_manager.get_module_by_name("MaiTai")
             if not laser:
                 self.log_message("ERROR: Laser device not available", level="error")
                 return
->>>>>>> 8640b215
-
-        logger.debug(f"Parameter value changed: {param.name()}")
-
-        try:
-            for param, change, data in changes:
-                path = self.settings.childPath(param)
-                if path is not None:
-                    child_name = ".".join(path)
-                else:
-                    child_name = param.name()
-
-                logger.debug(
-                    f"Parameter changed - Path: {child_name}, Change: {change}, Data: {data}"
-                )
-
-                # Handle specific parameter changes
-                if param.name() == "measurement_type":
-                    self.on_measurement_type_changed(data)
-                elif param.name() == "pol_steps":
-                    self.on_polarization_steps_changed(data)
-                elif param.name() == "integration_time":
-                    self.on_integration_time_changed(data)
-                elif param.name() == "auto_save":
-                    self.on_auto_save_changed(data)
-                elif param.name() == "realtime_analysis":
-                    self.on_realtime_analysis_changed(data)
-                elif param.name() == "target_power":
-                    self.on_target_power_changed(data)
-                elif param.name() == "power_stabilization":
-                    self.on_power_stabilization_changed(data)
-
-        except Exception as e:
-            logger.error(f"Error in value_changed: {e}")
-            self.error_occurred.emit(f"Parameter change error: {e}")
-
-    def on_measurement_type_changed(self, measurement_type):
-        """Handle measurement type selection changes."""
-        logger.info(f"Measurement type changed to: {measurement_type}")
-        # Update UI elements based on measurement type
-        self.update_measurement_controls_for_type(measurement_type)
-
-    def on_polarization_steps_changed(self, steps):
-        """Handle polarization steps parameter changes."""
-        logger.info(f"Polarization steps changed to: {steps}")
-        # Validate and update measurement parameters
-
-    def on_integration_time_changed(self, time_ms):
-        """Handle integration time parameter changes."""
-        logger.info(f"Integration time changed to: {time_ms} ms")
-        # Update camera settings if connected
-
-    def on_auto_save_changed(self, enabled):
-        """Handle auto-save setting changes."""
-        logger.info(f"Auto-save {'enabled' if enabled else 'disabled'}")
-
-    def on_realtime_analysis_changed(self, enabled):
-        """Handle real-time analysis setting changes."""
-        logger.info(f"Real-time analysis {'enabled' if enabled else 'disabled'}")
-
-    def on_target_power_changed(self, power):
-        """Handle target power setting changes."""
-        logger.info(f"Target power changed to: {power}%")
-
-    def on_power_stabilization_changed(self, enabled):
-        """Handle power stabilization setting changes."""
-        logger.info(f"Power stabilization {'enabled' if enabled else 'disabled'}")
-
-    def update_measurement_controls_for_type(self, measurement_type):
-        """Update UI controls based on selected measurement type."""
-        # This would update the available controls based on measurement type
-        logger.debug(f"Updating controls for measurement type: {measurement_type}")
-
-    def start_calibration(self):
-        """Start system calibration sequence."""
-        if not PYMODAQ_AVAILABLE:
-            return
-
-<<<<<<< HEAD
-        logger.info("Starting μRASHG system calibration")
-        self.log_message("Starting calibration sequence...")
-
-        try:
-            # Update UI state
-            if hasattr(self, "calibrate_button"):
-                self.calibrate_button.setEnabled(False)
-                self.calibrate_button.setText("Calibrating...")
-
-            # Emit calibration started signal (could be a new signal)
-            self.log_message("Calibration completed successfully")
-
-        except Exception as e:
-            logger.error(f"Calibration failed: {e}")
-            self.error_occurred.emit(f"Calibration failed: {e}")
-        finally:
-            # Restore UI state
-            if hasattr(self, "calibrate_button"):
-                self.calibrate_button.setEnabled(True)
-                self.calibrate_button.setText("Calibrate")
-
-    def start_preview(self):
-        """Start preview mode for quick measurements."""
-        if not PYMODAQ_AVAILABLE:
-            return
-=======
+
+            # Use proper DataActuator pattern for wavelength control
+            from pymodaq.utils.data import DataActuator
+
+            # Create position data - MaiTai laser typically uses single-axis control
+            position_data = DataActuator(data=[target_wavelength])
+
             # Move to wavelength - CRITICAL: Use .value() for single-axis controllers
             if hasattr(laser, "move_abs"):
                 laser.move_abs(position_data)
@@ -4550,31 +3220,13 @@
             error_msg = f"Failed to set laser wavelength: {str(e)}"
             self.log_message(error_msg, level="error")
             self.error_occurred.emit(error_msg)
->>>>>>> 8640b215
-
-        logger.info("Starting μRASHG preview mode")
-        self.log_message("Starting preview measurement...")
-
-        # Run a quick preview measurement with limited parameters
-        try:
-<<<<<<< HEAD
-            # Update UI state
-            if hasattr(self, "preview_button"):
-                self.preview_button.setEnabled(False)
-                self.preview_button.setText("Previewing...")
-
-            # Run mock preview measurement
-            self.run_preview_measurement()
-
-        except Exception as e:
-            logger.error(f"Preview failed: {e}")
-            self.error_occurred.emit(f"Preview failed: {e}")
-        finally:
-            # Restore UI state
-            if hasattr(self, "preview_button"):
-                self.preview_button.setEnabled(True)
-                self.preview_button.setText("Preview")
-=======
+
+    def open_laser_shutter(self):
+        """Open the laser shutter."""
+        logger.info("Opening laser shutter")
+        self.log_message("Opening laser shutter")
+
+        try:
             laser = self.dashboard.modules_manager.get_module_by_name("MaiTai")
             if not laser:
                 self.log_message("ERROR: Laser device not available", level="error")
@@ -4601,28 +3253,12 @@
             error_msg = f"Failed to open laser shutter: {str(e)}"
             self.log_message(error_msg, level="error")
             self.error_occurred.emit(error_msg)
->>>>>>> 8640b215
-
-    def start_measurement(self):
-        """Start a full measurement sequence."""
-        if not PYMODAQ_AVAILABLE:
-            return
-
-<<<<<<< HEAD
-        with self._measurement_lock:
-            if self.is_measuring:
-                self.log_message("Measurement already in progress")
-                return
-
-            logger.info("Starting μRASHG measurement")
-            self.log_message("Starting measurement sequence...")
-
-            try:
-                # Get current experiment type
-                experiment_type = "Basic RASHG"
-                if hasattr(self, "experiment_combo"):
-                    experiment_type = self.experiment_combo.currentText()
-=======
+
+    def close_laser_shutter(self):
+        """Close the laser shutter."""
+        logger.info("Closing laser shutter")
+        self.log_message("Closing laser shutter")
+
         try:
             laser = self.dashboard.modules_manager.get_module_by_name("MaiTai")
             if not laser:
@@ -4667,48 +3303,20 @@
                 self.shutter_status_label.setStyleSheet(
                     "color: gray; font-weight: bold;"
                 )
->>>>>>> 8640b215
-
-                # Set measuring state
-                self.is_measuring = True
-                self.safe_emit_signal(self.measurement_started)
-
-<<<<<<< HEAD
-                # Execute measurement through hardware manager
-                success = self.coordinate_measurement_sequence(experiment_type)
-=======
+
+    def move_rotator(self, axis):
+        """Move a specific rotator to the set position."""
+        if axis not in self.rotator_controls:
+            logger.error(f"Invalid rotator axis: {axis}")
+            return
+
         rotator_control = self.rotator_controls[axis]
         target_position = rotator_control["position_spinbox"].value()
         rotator_name = rotator_control["name"]
->>>>>>> 8640b215
-
-                if success:
-                    self.log_message("Measurement completed successfully")
-                else:
-                    self.log_message("Measurement failed or was cancelled")
-
-<<<<<<< HEAD
-            except Exception as e:
-                logger.error(f"Measurement failed: {e}")
-                self.safe_emit_signal(self.error_occurred, f"Measurement failed: {e}")
-            finally:
-                # Always reset measuring state
-                self.is_measuring = False
-                self.safe_emit_signal(self.measurement_finished)
-
-    def stop_measurement(self):
-        """Stop the current measurement sequence."""
-        if not PYMODAQ_AVAILABLE:
-            return
-
-        with self._measurement_lock:
-            if not self.is_measuring:
-                self.log_message("No measurement in progress")
-                return
-
-            logger.info("Stopping μRASHG measurement")
-            self.log_message("Stopping measurement...")
-=======
+
+        logger.info(f"Moving {rotator_name} (axis {axis}) to {target_position}°")
+        self.log_message(f"Moving {rotator_name} to {target_position}°")
+
         try:
             elliptec = self.dashboard.modules_manager.get_module_by_name("Elliptec")
             if not elliptec:
@@ -4738,68 +3346,10 @@
                 else:
                     target_positions = list(current_positions)
                 target_positions[axis] = target_position
->>>>>>> 8640b215
-
-            try:
-                # Signal stop to hardware manager
-                if self.hardware_manager:
-                    self.hardware_manager.stop_measurement()
-
-<<<<<<< HEAD
-                # Reset state
-                self.is_measuring = False
-                self.safe_emit_signal(self.measurement_finished)
-                self.log_message("Measurement stopped")
-
-            except Exception as e:
-                logger.error(f"Error stopping measurement: {e}")
-                self.safe_emit_signal(
-                    self.error_occurred, f"Error stopping measurement: {e}"
-                )
-
-    def run_preview_measurement(self):
-        """Run a quick preview measurement."""
-        # Simulate a quick measurement with fewer steps
-        preview_steps = 8  # Quick 8-point measurement
-        for i in range(preview_steps):
-            if not self.is_measuring:
-                break
-            time.sleep(0.1)  # Quick preview
-            progress = int((i + 1) / preview_steps * 100)
-            self.measurement_progress.emit(progress)
-
-        self.log_message("Preview measurement completed")
-
-    def save_measurement_data(self):
-        """Save current measurement data."""
-        if not PYMODAQ_AVAILABLE or not hasattr(self, "measurement_data"):
-            return
-
-        logger.info("Saving μRASHG measurement data")
-
-        try:
-            # Implement data saving logic here
-            timestamp = time.strftime("%Y%m%d_%H%M%S")
-            filename = f"urashg_measurement_{timestamp}.json"
-
-            # Save to appropriate directory
-            save_path = Path.cwd() / "data" / filename
-            save_path.parent.mkdir(exist_ok=True)
-
-            with open(save_path, "w") as f:
-                json.dump(self.measurement_data, f, indent=2)
-
-            self.log_message(f"Data saved to {save_path}")
-
-        except Exception as e:
-            logger.error(f"Failed to save data: {e}")
-            self.error_occurred.emit(f"Failed to save data: {e}")
-
-    def export_results(self):
-        """Export measurement results in various formats."""
-        if not PYMODAQ_AVAILABLE:
-            return
-=======
+
+            # Create DataActuator for multi-axis movement
+            position_data = DataActuator(data=[target_positions])
+
             # Move to position - CRITICAL: Use .data[0] for multi-axis controllers
             if hasattr(elliptec, "move_abs"):
                 elliptec.move_abs(position_data)
@@ -4899,97 +3449,24 @@
             elif hasattr(elliptec, "controller") and elliptec.controller:
                 if hasattr(elliptec.controller, "get_actuator_value"):
                     return elliptec.controller.get_actuator_value()
->>>>>>> 8640b215
-
-        logger.info("Exporting μRASHG results")
-        self.log_message("Exporting measurement results...")
-
-        # Implement export functionality here
-        try:
-            # Could export to CSV, HDF5, etc.
-            self.log_message("Results exported successfully")
-        except Exception as e:
-            logger.error(f"Export failed: {e}")
-            self.error_occurred.emit(f"Export failed: {e}")
-
-    def update_progress(self, progress):
-        """Update progress bar with measurement progress."""
-        if hasattr(self, "progress_bar"):
-            self.progress_bar.setValue(progress)
-
-    def on_experiment_type_changed(self, experiment_type):
-        """Handle experiment type selection changes."""
-        logger.info(f"Experiment type changed to: {experiment_type}")
-        self.log_message(f"Selected experiment type: {experiment_type}")
-
-        # Update parameter visibility/availability based on experiment type
-        # This could be expanded to show/hide different parameter groups
-
-    def on_parameter_changed(self):
-        """Handle parameter value changes."""
-        # Update internal parameter state
-        # Could trigger re-calculation of measurement parameters
-        logger.debug("Measurement parameters updated")
-
-    def set_measurement_state(self, measuring):
-        """Update UI state based on measurement status."""
-        if hasattr(self, "start_button"):
-            self.start_button.setEnabled(not measuring)
-        if hasattr(self, "stop_button"):
-            self.stop_button.setEnabled(measuring)
-        if hasattr(self, "calibrate_button"):
-            self.calibrate_button.setEnabled(not measuring)
-        if hasattr(self, "preview_button"):
-            self.preview_button.setEnabled(not measuring)
-
-        # Update actions
-        if "start_measurement" in self.actions:
-            self.actions["start_measurement"].setEnabled(not measuring)
-        if "stop_measurement" in self.actions:
-            self.actions["stop_measurement"].setEnabled(measuring)
-        if "calibrate" in self.actions:
-            self.actions["calibrate"].setEnabled(not measuring)
-        if "preview" in self.actions:
-            self.actions["preview"].setEnabled(not measuring)
-
-    def show_about_dialog(self):
-        """Show about dialog."""
-        if not PYMODAQ_AVAILABLE:
-            return
-
-        about_text = f"""
-μRASHG Microscopy Extension v{self.version}
-
-{self.description}
-
-Author: {self.author}
-
-<<<<<<< HEAD
-A comprehensive multi-device coordination extension for μRASHG
-(micro Rotational Anisotropy Second Harmonic Generation) microscopy
-measurements using PyMoDAQ.
-        """
-
-        QtWidgets.QMessageBox.about(None, "About μRASHG Extension", about_text.strip())
-
-    def show_documentation(self):
-        """Show documentation or open documentation URL."""
-        if not PYMODAQ_AVAILABLE:
-            return
-
-        # Could open web browser to documentation or show local help
-        QtWidgets.QMessageBox.information(
-            None,
-            "Documentation",
-            "For documentation, please visit:\n"
-            "https://github.com/TheFermiSea/pymodaq_plugins_urashg",
-        )
-
-    def create_hardware_manager(self):
-        """Create centralized hardware management system."""
-        if not PYMODAQ_AVAILABLE or not self.dashboard:
+
             return None
-=======
+
+        except Exception as e:
+            logger.debug(f"Could not get current elliptec positions: {e}")
+            return None
+
+    def on_auto_sync_changed(self, state):
+        """Handle auto-sync checkbox state change."""
+        enabled = state == QtCore.Qt.Checked
+        logger.info(f"Auto wavelength sync {'enabled' if enabled else 'disabled'}")
+        self.log_message(f"Auto wavelength sync {'enabled' if enabled else 'disabled'}")
+
+    def manual_sync_wavelength(self):
+        """Manually sync power meter wavelength with laser."""
+        logger.info("Manual wavelength synchronization requested")
+        self.log_message("Synchronizing power meter wavelength...")
+
         try:
             # Get current laser wavelength
             current_wavelength = self.get_current_laser_wavelength()
@@ -5047,24 +3524,15 @@
             )
             self.update_sync_status("Not Supported", "orange")
             return False
->>>>>>> 8640b215
-
-        return URASHGHardwareManager(self.dashboard, self)
-
-    def coordinate_measurement_sequence(self, measurement_type):
-        """Execute coordinated multi-device measurement sequence."""
-        if not hasattr(self, "hardware_manager") or not self.hardware_manager:
-            self.hardware_manager = self.create_hardware_manager()
-
-        if not self.hardware_manager:
-            self.error_occurred.emit("Hardware manager not available")
+
+        except Exception as e:
+            logger.error(f"Error syncing power meter wavelength: {e}")
+            self.update_sync_status("Error", "red")
             return False
 
-        try:
-<<<<<<< HEAD
-            # Get measurement parameters from UI/settings
-            params = self.get_measurement_parameters()
-=======
+    def get_current_laser_wavelength(self):
+        """Get current laser wavelength."""
+        try:
             laser = self.device_manager.get_laser()
             if not laser:
                 return None
@@ -5083,77 +3551,37 @@
             elif hasattr(laser, "controller") and laser.controller:
                 if hasattr(laser.controller, "get_wavelength"):
                     return laser.controller.get_wavelength()
->>>>>>> 8640b215
-
-            # Execute measurement based on type
-            if measurement_type == "Basic RASHG":
-                return self.hardware_manager.execute_basic_rashg(params)
-            elif measurement_type == "Multi-Wavelength RASHG":
-                return self.hardware_manager.execute_multiwavelength_rashg(params)
-            elif measurement_type == "Full Polarimetric SHG":
-                return self.hardware_manager.execute_full_polarimetric_shg(params)
-            elif measurement_type == "Calibration":
-                return self.hardware_manager.execute_calibration_sequence(params)
-            else:
-                self.error_occurred.emit(
-                    f"Unknown measurement type: {measurement_type}"
-                )
-                return False
-
-        except Exception as e:
-            logger.error(f"Measurement sequence failed: {e}")
-            self.error_occurred.emit(f"Measurement failed: {e}")
-            return False
-
-<<<<<<< HEAD
-    def get_measurement_parameters(self):
-        """Extract measurement parameters from UI controls."""
-        params = {
-            "pol_steps": getattr(
-                self, "pol_steps_spinbox", type("obj", (object,), {"value": lambda: 36})
-            )().value(),
-            "integration_time": getattr(
-                self,
-                "integration_time_spinbox",
-                type("obj", (object,), {"value": lambda: 100}),
-            )().value(),
-            "start_angle": 0.0,
-            "end_angle": 180.0,
-            "averages": 3,
-            "use_roi": False,
-            "auto_save": True,
-            "background_subtraction": False,
-            "realtime_analysis": True,
-        }
-=======
+
+            return None
+
+        except Exception as e:
+            logger.debug(f"Could not get current laser wavelength: {e}")
+            return None
+
     def update_sync_status(self, status, color):
         """Update wavelength sync status display."""
         if hasattr(self, "sync_status_label"):
             self.sync_status_label.setText(f"Sync Status: {status}")
             self.sync_status_label.setStyleSheet(f"color: {color}; font-weight: bold;")
->>>>>>> 8640b215
-
-        # Add measurement type from combo box
-        if hasattr(self, "experiment_combo"):
-            params["measurement_type"] = self.experiment_combo.currentText()
-        else:
-            params["measurement_type"] = "Basic RASHG"
-
-        return params
-
-    def close(self):
-        """Clean shutdown of the extension."""
-        if not PYMODAQ_AVAILABLE:
-            return
-
-        logger.info("Closing μRASHG Microscopy Extension")
-
-        try:
-<<<<<<< HEAD
-            # Stop any ongoing measurements
-            if self.is_measuring:
-                self.stop_measurement()
-=======
+
+    def update_device_control_displays(self):
+        """Update all device control displays (called by timer)."""
+        try:
+            # Update laser status and wavelength
+            self.update_laser_display()
+
+            # Update rotator positions
+            self.update_rotator_displays()
+
+            # Update power meter display
+            self.update_power_meter_display()
+
+        except Exception as e:
+            logger.debug(f"Error updating device control displays: {e}")
+
+    def update_laser_display(self):
+        """Update laser status and wavelength displays."""
+        try:
             laser = self.device_manager.get_laser()
 
             if hasattr(self, "laser_status_label"):
@@ -5184,39 +3612,25 @@
                     self.wavelength_display.setText(f"{current_wavelength:.0f} nm")
                 else:
                     self.wavelength_display.setText("--- nm")
->>>>>>> 8640b215
-
-            # Clean up hardware manager
-            if self.hardware_manager:
-                self.hardware_manager.cleanup()
-                self.hardware_manager = None
-
-            # Clear references
-            self.dashboard = None
-            self.dockarea = None
-            self.available_modules.clear()
-            self.measurement_data.clear()
-
-<<<<<<< HEAD
-            self.log_message("Extension closed successfully")
-=======
+
+        except Exception as e:
+            logger.debug(f"Error updating laser display: {e}")
+
+    def update_rotator_displays(self):
+        """Update rotator position displays."""
+        try:
+            current_positions = self.get_current_elliptec_positions()
+
             for axis, controls in self.rotator_controls.items():
                 if current_positions is not None and axis < len(current_positions):
                     position = current_positions[axis]
                     controls["position_label"].setText(f"{position:.2f} °")
                 else:
                     controls["position_label"].setText("--- °")
->>>>>>> 8640b215
-
-        except Exception as e:
-            logger.error(f"Error during extension close: {e}")
-
-<<<<<<< HEAD
-    def safe_emit_signal(self, signal, *args):
-        """Thread-safe signal emission."""
-        if not PYMODAQ_AVAILABLE:
-            return
-=======
+
+        except Exception as e:
+            logger.debug(f"Error updating rotator displays: {e}")
+
     def update_power_meter_display(self):
         """Update power meter displays."""
         try:
@@ -5262,77 +3676,24 @@
                         logger.debug(f"Could not get power meter wavelength: {e}")
                 else:
                     self.power_wavelength_display.setText("--- nm")
->>>>>>> 8640b215
-
-        try:
-            # Check if signal is available (may not be in CI environments)
-            if hasattr(signal, "emit"):
-                QMetaObject.invokeMethod(
-                    self, lambda: signal.emit(*args), Qt.ConnectionType.QueuedConnection
-                )
-            else:
-                logger.debug(f"Signal emission skipped (signal not available): {args}")
-        except Exception as e:
-            logger.error(f"Error emitting signal: {e}")
-
-
-class URASHGHardwareManager:
-    """
-    Centralized hardware coordination system for μRASHG measurements.
-
-    Manages all device interactions through PyMoDAQ dashboard modules.
-    Provides synchronized, safe, and efficient multi-device operations.
-    """
-
-    def __init__(self, dashboard, extension):
-        self.dashboard = dashboard
-        self.extension = extension
-        self.logger = logger
-
-        # Device references
-        self.devices = {
-            "camera": None,  # PrimeBSI camera
-            "power_meter": None,  # Newport 1830-C
-            "laser": None,  # MaiTai laser
-            "qwp": None,  # Quarter-wave plate (Elliptec)
-            "hwp_incident": None,  # Incident HWP (Elliptec)
-            "hwp_analyzer": None,  # Analyzer HWP (Elliptec)
-            "x_stage": None,  # ESP300 X axis
-            "y_stage": None,  # ESP300 Y axis
-            "z_stage": None,  # ESP300 Z axis (focus)
-        }
-
-        # Device status tracking
-        self.device_status = {name: "unknown" for name in self.devices.keys()}
-        self.last_error = None
-
-        # Initialize device discovery
-        self.discover_devices()
-
-<<<<<<< HEAD
-    def discover_devices(self):
-        """Discover and validate all required μRASHG devices."""
-        self.logger.info("Discovering μRASHG hardware devices...")
-
-        try:
-            modules_manager = self.dashboard.modules_manager
-
-            # Discover detectors (camera, power meter)
-            self._discover_detectors(modules_manager)
-
-            # Discover actuators (laser, rotation mounts, stages)
-            self._discover_actuators(modules_manager)
-
-            # Validate critical devices
-            self._validate_critical_devices()
-
-            # Report discovery results
-            self._report_discovery_status()
-
-        except Exception as e:
-            self.logger.error(f"Device discovery failed: {e}")
-            self.extension.error_occurred.emit(f"Device discovery failed: {e}")
-=======
+
+        except Exception as e:
+            logger.debug(f"Error updating power meter display: {e}")
+
+    # =================== END PHASE 3 DEVICE CONTROL METHODS ===================
+
+    # Placeholder methods for core functionality (to be implemented in subsequent phases)
+
+    def parameter_changed(self, param, changes):
+        """Handle parameter tree changes."""
+        for param, change, data in changes:
+            logger.debug(f"Parameter changed: {param.name()} = {data}")
+
+    def initialize_devices(self):
+        """Initialize and validate all required devices."""
+        logger.info("Initializing devices...")
+        self.log_message("Starting device initialization...")
+
         if not self.dashboard or not hasattr(self.dashboard, "modules_manager"):
             self.log_message(
                 "ERROR: Dashboard or modules_manager not available", level="error"
@@ -5382,102 +3743,12 @@
             self.log_message(error_msg, level="error")
             self.error_occurred.emit(error_msg)
             return False
->>>>>>> 8640b215
-
-    def _discover_detectors(self, modules_manager):
-        """Discover detector modules (camera, power meter)."""
-        if not hasattr(modules_manager, "detectors"):
-            self.logger.warning("No detectors manager found in dashboard")
-            return
-
-<<<<<<< HEAD
-        detectors = modules_manager.detectors
-
-        # Find camera (PrimeBSI)
-        self.devices["camera"] = self._find_device(
-            detectors, ["PrimeBSI", "Prime", "camera"]
-        )
-        if self.devices["camera"]:
-            self.device_status["camera"] = "ready"
-            self.logger.info("Camera detected: PrimeBSI")
-
-        # Find power meter (Newport 1830-C)
-        self.devices["power_meter"] = self._find_device(
-            detectors, ["Newport", "1830", "power"]
-        )
-        if self.devices["power_meter"]:
-            self.device_status["power_meter"] = "ready"
-            self.logger.info("Power meter detected: Newport 1830-C")
-
-    def _discover_actuators(self, modules_manager):
-        """Discover actuator modules (laser, rotation mounts, stages)."""
-        if not hasattr(modules_manager, "actuators"):
-            self.logger.warning("No actuators manager found in dashboard")
-            return
-
-        actuators = modules_manager.actuators
-
-        # Find laser (MaiTai)
-        self.devices["laser"] = self._find_device(actuators, ["MaiTai", "laser"])
-        if self.devices["laser"]:
-            self.device_status["laser"] = "ready"
-            self.logger.info("Laser detected: MaiTai")
-
-        # Find rotation mounts (Elliptec)
-        elliptec_devices = self._find_all_devices(actuators, ["Elliptec", "rotation"])
-        self._assign_rotation_mounts(elliptec_devices)
-
-        # Find translation stages (ESP300)
-        esp_devices = self._find_all_devices(
-            actuators, ["ESP300", "stage", "translation"]
-        )
-        self._assign_translation_stages(esp_devices)
-
-    def _assign_rotation_mounts(self, elliptec_devices):
-        """Assign Elliptec devices to QWP, HWP incident, and HWP analyzer."""
-        if not elliptec_devices:
-            self.logger.warning("No Elliptec rotation mounts detected")
-            return
-
-        # Try to identify devices by name or configuration
-        for device in elliptec_devices:
-            device_name = str(device).lower()
-
-            if "qwp" in device_name or "quarter" in device_name:
-                self.devices["qwp"] = device
-                self.device_status["qwp"] = "ready"
-                self.logger.info("QWP rotation mount assigned")
-            elif "hwp" in device_name and (
-                "in" in device_name or "incident" in device_name
-            ):
-                self.devices["hwp_incident"] = device
-                self.device_status["hwp_incident"] = "ready"
-                self.logger.info("HWP incident rotation mount assigned")
-            elif "hwp" in device_name and (
-                "out" in device_name or "analyzer" in device_name
-            ):
-                self.devices["hwp_analyzer"] = device
-                self.device_status["hwp_analyzer"] = "ready"
-                self.logger.info("HWP analyzer rotation mount assigned")
-
-        # If we have unassigned devices, assign by order
-        unassigned = [d for d in elliptec_devices if d not in self.devices.values()]
-        device_keys = ["qwp", "hwp_incident", "hwp_analyzer"]
-
-        for i, device in enumerate(unassigned[:3]):
-            if i < len(device_keys) and not self.devices[device_keys[i]]:
-                self.devices[device_keys[i]] = device
-                self.device_status[device_keys[i]] = "ready"
-                self.logger.info(
-                    f"{device_keys[i]} assigned to available Elliptec device"
-                )
-
-    def _assign_translation_stages(self, esp_devices):
-        """Assign ESP300 devices to X, Y, Z axes."""
-        if not esp_devices:
-            self.logger.warning("No ESP300 translation stages detected")
-            return
-=======
+
+    def check_device_status(self):
+        """Check the status of all devices."""
+        logger.info("Checking device status...")
+        self.log_message("Checking device status...")
+
         if not self.dashboard or not hasattr(self.dashboard, "modules_manager"):
             self.log_message(
                 "ERROR: Dashboard or modules_manager not available", level="error"
@@ -5508,86 +3779,24 @@
             error_msg = f"Device status check failed: {str(e)}"
             self.log_message(error_msg, level="error")
             self.error_occurred.emit(error_msg)
->>>>>>> 8640b215
-
-        # Try to identify devices by name
-        for device in esp_devices:
-            device_name = str(device).lower()
-
-            if "x" in device_name:
-                self.devices["x_stage"] = device
-                self.device_status["x_stage"] = "ready"
-                self.logger.info("X-axis stage assigned")
-            elif "y" in device_name:
-                self.devices["y_stage"] = device
-                self.device_status["y_stage"] = "ready"
-                self.logger.info("Y-axis stage assigned")
-            elif "z" in device_name or "focus" in device_name:
-                self.devices["z_stage"] = device
-                self.device_status["z_stage"] = "ready"
-                self.logger.info("Z-axis stage assigned")
-
-    def _find_device(self, device_dict, name_patterns):
-        """Find a single device matching any of the name patterns."""
-        if not device_dict:
-            return None
-
-        for name, device in device_dict.items():
-            name_lower = name.lower()
-            if any(pattern.lower() in name_lower for pattern in name_patterns):
-                return device
-        return None
-
-    def _find_all_devices(self, device_dict, name_patterns):
-        """Find all devices matching any of the name patterns."""
-        if not device_dict:
-            return []
-
-        devices = []
-        for name, device in device_dict.items():
-            name_lower = name.lower()
-            if any(pattern.lower() in name_lower for pattern in name_patterns):
-                devices.append(device)
-        return devices
-
-    def _validate_critical_devices(self):
-        """Validate that critical devices are available."""
-        critical_devices = ["camera", "qwp"]  # Minimum required for basic measurements
-
-        missing_devices = []
-        for device_name in critical_devices:
-            if not self.devices[device_name]:
-                missing_devices.append(device_name)
-                self.device_status[device_name] = "missing"
-
-        if missing_devices:
-            error_msg = f"Critical devices missing: {', '.join(missing_devices)}"
-            self.logger.error(error_msg)
-            self.extension.error_occurred.emit(error_msg)
-
-    def _report_discovery_status(self):
-        """Report device discovery status to extension UI."""
-        status_report = []
-
-        for device_name, device in self.devices.items():
-            status = self.device_status[device_name]
-            if device:
-                status_report.append(f"✓ {device_name}: {status}")
-            else:
-                status_report.append(f"✗ {device_name}: not found")
-
-        status_text = "\n".join(status_report)
-        self.extension.log_message(f"Device Discovery Results:\n{status_text}")
-
-        # Update device monitor if available
-        if hasattr(self.extension, "device_status_widget"):
-            self.extension.device_status_widget.setText(status_text)
-
-<<<<<<< HEAD
-    def execute_basic_rashg(self, params):
-        """Execute a basic RASHG measurement sequence."""
-        self.logger.info("Starting basic RASHG measurement")
-=======
+
+    def start_measurement(self):
+        """Start a μRASHG measurement sequence."""
+        logger.info("Starting μRASHG measurement...")
+        self.log_message("Starting μRASHG measurement...")
+
+        # Pre-flight checks
+        if not self._pre_flight_checks():
+            return False
+
+        # Set UI state
+        self.measurement_started.emit()
+
+        # Start measurement in separate thread
+        self.measurement_thread = QThread()
+        self.measurement_worker = MeasurementWorker(self)
+        self.measurement_worker.moveToThread(self.measurement_thread)
+
         # Connect worker signals
         self.measurement_worker.progress_updated.connect(self.measurement_progress)
         self.measurement_worker.measurement_completed.connect(
@@ -5595,79 +3804,18 @@
         )
         self.measurement_worker.measurement_failed.connect(self._on_measurement_failed)
         self.measurement_worker.data_acquired.connect(self._on_data_acquired)
->>>>>>> 8640b215
-
-        if not self._validate_devices_for_measurement(["camera", "qwp"]):
-            return False
-
-        try:
-            # Initialize measurement
-            self.extension.measurement_started.emit()
-            self.extension.log_message("Initializing basic RASHG measurement...")
-
-            # Calculate polarization angles
-            pol_steps = params["pol_steps"]
-            start_angle = params["start_angle"]
-            end_angle = params["end_angle"]
-            angles = np.linspace(start_angle, end_angle, pol_steps)
-
-            # Prepare data storage
-            measurement_data = {
-                "angles": angles,
-                "intensities": [],
-                "power_readings": [],
-                "timestamps": [],
-                "metadata": params,
-            }
-
-            # Execute measurement loop
-            for i, angle in enumerate(angles):
-                if not self.extension.is_measuring:
-                    self.logger.info("Measurement stopped by user")
-                    break
-
-<<<<<<< HEAD
-                # Move QWP to position
-                self._move_rotation_mount("qwp", angle)
-
-                # Acquire data
-                camera_data = self._acquire_camera_data(params)
-                power_data = (
-                    self._acquire_power_data() if self.devices["power_meter"] else None
-                )
-
-                # Store data
-                measurement_data["intensities"].append(
-                    self._extract_intensity(camera_data)
-                )
-                if power_data is not None:
-                    measurement_data["power_readings"].append(power_data)
-                measurement_data["timestamps"].append(time.time())
-
-                # Update progress and visualization
-                progress = int((i + 1) / len(angles) * 100)
-                self.extension.measurement_progress.emit(progress)
-                self._update_live_visualization(measurement_data, i)
-
-                self.extension.log_message(
-                    f"Completed angle {angle:.1f}° ({i+1}/{len(angles)})"
-                )
-
-            # Save data if auto-save enabled
-            if params.get("auto_save", True):
-                self._save_measurement_data(measurement_data, "basic_rashg")
-
-            # Store in extension for access
-            self.extension.measurement_data = measurement_data
-
-            self.logger.info("Basic RASHG measurement completed successfully")
-            self.extension.measurement_finished.emit()
-            return True
-
-        except Exception as e:
-            self.logger.error(f"Basic RASHG measurement failed: {e}")
-            self.extension.error_occurred.emit(f"Measurement failed: {e}")
-=======
+
+        # Start worker
+        self.measurement_thread.started.connect(self.measurement_worker.run_measurement)
+        self.measurement_thread.start()
+
+        self.log_message("Measurement sequence started")
+        return True
+
+    def _pre_flight_checks(self) -> bool:
+        """Perform pre-flight checks before starting measurement."""
+        self.log_message("Performing pre-flight checks...")
+
         # Check device availability
         if not self.device_manager or not self.device_manager.is_all_devices_ready():
             missing = (
@@ -5708,26 +3856,20 @@
         if roi_width < 1 or roi_height < 1:
             self.log_message("ERROR: Invalid camera ROI settings", level="error")
             self.error_occurred.emit("Invalid camera ROI configuration")
->>>>>>> 8640b215
             return False
 
-    def _validate_devices_for_measurement(self, required_devices):
-        """Validate that required devices are available and ready."""
-        missing_devices = []
-
-        for device_name in required_devices:
-            if (
-                not self.devices[device_name]
-                or self.device_status[device_name] != "ready"
-            ):
-                missing_devices.append(device_name)
-
-<<<<<<< HEAD
-        if missing_devices:
-            error_msg = f"Required devices not ready: {', '.join(missing_devices)}"
-            self.extension.error_occurred.emit(error_msg)
-            return False
-=======
+        self.log_message("Pre-flight checks passed")
+        return True
+
+    def stop_measurement(self):
+        """Stop the current measurement."""
+        logger.info("Stopping measurement...")
+        self.log_message("Stopping measurement...")
+
+        if not self.is_measuring:
+            self.log_message("No measurement in progress")
+            return
+
         try:
             # Signal worker to stop
             if hasattr(self, "measurement_worker") and self.measurement_worker:
@@ -5749,35 +3891,9 @@
             # Reset state
             self.is_measuring = False
             self.measurement_finished.emit()
->>>>>>> 8640b215
-
-        return True
-
-<<<<<<< HEAD
-    def _move_rotation_mount(self, mount_name, angle):
-        """Move a rotation mount to specified angle."""
-        device = self.devices[mount_name]
-        if not device:
-            self.logger.warning(f"Cannot move {mount_name}: device not available")
-            return
-
-        try:
-            # Use PyMoDAQ actuator interface to move device
-            # This would depend on the specific actuator interface
-            self.logger.debug(f"Moving {mount_name} to {angle}°")
-            # device.move_abs(angle)  # Actual implementation depends on PyMoDAQ
-            time.sleep(0.1)  # Simulate movement time
-
-        except Exception as e:
-            self.logger.error(f"Failed to move {mount_name}: {e}")
-            raise
-
-    def _acquire_camera_data(self, params):
-        """Acquire camera data with specified parameters."""
-        if not self.devices["camera"]:
-            self.logger.warning("Cannot acquire camera data: camera not available")
-            return None
-=======
+
+            self.log_message("Measurement stopped successfully")
+
         except Exception as e:
             error_msg = f"Error stopping measurement: {str(e)}"
             logger.error(error_msg)
@@ -5813,23 +3929,17 @@
         """Emergency stop all devices and measurements."""
         logger.warning("EMERGENCY STOP activated!")
         self.log_message("EMERGENCY STOP activated!", level="error")
->>>>>>> 8640b215
-
-        try:
-            # Use PyMoDAQ detector interface to acquire data
-            # This would depend on the specific detector interface
-            self.logger.debug("Acquiring camera image")
-
-            # Simulate camera data for now
-            import numpy as np
-
-<<<<<<< HEAD
-            if params.get("use_roi", False):
-                width = params.get("roi_width", 512)
-                height = params.get("roi_height", 512)
-            else:
-                width, height = 1024, 1024
-=======
+
+        try:
+            # Stop any ongoing measurements
+            if self.is_measuring:
+                self.stop_measurement()
+
+            # Emergency stop all devices
+            if self.device_manager:
+                self.device_manager.emergency_stop_all_devices()
+                self.log_message("Emergency stop applied to all devices")
+
             # Reset UI state
             # PyMoDAQ parameter-driven approach: actions auto-manage state
             self.settings.child("measurement_control", "start_measurement").setOpts(
@@ -5842,44 +3952,10 @@
                 enabled=False
             )
             self.progress_bar.setVisible(False)
->>>>>>> 8640b215
-
-            # Generate realistic camera data
-            image_data = np.random.poisson(1000, (height, width)).astype(np.uint16)
-            return image_data
-
-        except Exception as e:
-<<<<<<< HEAD
-            self.logger.error(f"Failed to acquire camera data: {e}")
-            raise
-
-    def _acquire_power_data(self):
-        """Acquire power meter reading."""
-        if not self.devices["power_meter"]:
-            return None
-
-        try:
-            # Use PyMoDAQ detector interface
-            self.logger.debug("Reading power meter")
-            # Simulate power reading
-            return 0.5 + 0.1 * np.random.randn()
-
-        except Exception as e:
-            self.logger.error(f"Failed to read power meter: {e}")
-            raise
-
-    def _extract_intensity(self, camera_data):
-        """Extract intensity value from camera data."""
-        if camera_data is None:
-            return 0.0
-
-        # Simple integration - could be more sophisticated
-        return np.sum(camera_data).astype(float)
-
-    def _update_live_visualization(self, measurement_data, current_index):
-        """Update live visualization with new data point."""
-        if not hasattr(self.extension, "plot_widget") or not self.extension.plot_widget:
-=======
+
+            self.log_message("Emergency stop completed")
+
+        except Exception as e:
             error_msg = f"Error during emergency stop: {str(e)}"
             logger.error(error_msg)
             self.log_message(error_msg, level="error")
@@ -5929,22 +4005,11 @@
             )
             # Update parameter tree with no data status
             self.update_analysis_control_parameters()
->>>>>>> 8640b215
             return
 
         try:
-            # Update the plot with current data
-            angles = measurement_data["angles"][: current_index + 1]
-            intensities = measurement_data["intensities"]
-
-<<<<<<< HEAD
-            # Clear and replot
-            self.extension.plot_widget.clear()
-            self.extension.plot_widget.plot(angles, intensities, pen="blue", symbol="o")
-
-        except Exception as e:
-            self.logger.warning(f"Failed to update visualization: {e}")
-=======
+            self.update_analysis_status("Fitting RASHG pattern...")
+
             angles = self.current_measurement_data.get("angles", [])
             intensities = self.current_measurement_data.get("intensities", [])
 
@@ -6072,19 +4137,8 @@
                 "No measurement data available for export", level="warning"
             )
             return
->>>>>>> 8640b215
-
-    def _save_measurement_data(self, measurement_data, measurement_type):
-        """Save measurement data to file."""
-        try:
-<<<<<<< HEAD
-            timestamp = time.strftime("%Y%m%d_%H%M%S")
-            filename = f"urashg_{measurement_type}_{timestamp}.json"
-
-            # Create data directory if it doesn't exist
-            data_dir = Path.cwd() / "data"
-            data_dir.mkdir(exist_ok=True)
-=======
+
+        try:
             # Use existing data export functionality but add analysis results
             save_dir = Path(self.settings.child("data", "save_dir").value())
             save_dir.mkdir(parents=True, exist_ok=True)
@@ -6136,37 +4190,22 @@
                 str(config_dir),
                 "JSON Configuration Files (*.json);;All Files (*.*)",
             )
->>>>>>> 8640b215
-
-            # Save as JSON for now (could be HDF5 for production)
-            save_path = data_dir / filename
-
-<<<<<<< HEAD
-            # Convert numpy arrays to lists for JSON serialization
-            json_data = {}
-            for key, value in measurement_data.items():
-                if isinstance(value, np.ndarray):
-                    json_data[key] = value.tolist()
-                else:
-                    json_data[key] = value
-=======
+
+            if not filename:
+                self.log_message("Configuration load cancelled")
+                return
+
             # Load and apply configuration
             with open(filename, "r") as f:
                 import json
 
                 config_data = json.load(f)
->>>>>>> 8640b215
-
-            with open(save_path, "w") as f:
-                json.dump(json_data, f, indent=2, default=str)
-
-            self.extension.log_message(f"Data saved to {save_path}")
-
-        except Exception as e:
-<<<<<<< HEAD
-            self.logger.error(f"Failed to save data: {e}")
-            self.extension.error_occurred.emit(f"Failed to save data: {e}")
-=======
+
+            self._apply_configuration(config_data)
+
+            self.log_message(f"Configuration loaded from {filename}")
+
+        except Exception as e:
             error_msg = f"Failed to load configuration: {str(e)}"
             self.log_message(error_msg, level="error")
             self.error_occurred.emit(error_msg)
@@ -6210,52 +4249,9 @@
                 import json
 
                 json.dump(config_data, f, indent=2)
->>>>>>> 8640b215
-
-    def execute_multiwavelength_rashg(self, params):
-        """Execute multi-wavelength RASHG measurement."""
-        self.logger.info("Multi-wavelength RASHG not yet implemented")
-        self.extension.error_occurred.emit("Multi-wavelength RASHG not yet implemented")
-        return False
-
-<<<<<<< HEAD
-    def execute_full_polarimetric_shg(self, params):
-        """Execute full polarimetric SHG measurement."""
-        self.logger.info("Full polarimetric SHG not yet implemented")
-        self.extension.error_occurred.emit("Full polarimetric SHG not yet implemented")
-        return False
-
-    def execute_calibration_sequence(self, params):
-        """Execute calibration sequence."""
-        self.logger.info("Calibration sequence not yet implemented")
-        self.extension.error_occurred.emit("Calibration sequence not yet implemented")
-        return False
-
-    def setup_control_buttons(self, layout):
-        """Setup control buttons for the extension."""
-        button_layout = QtWidgets.QHBoxLayout()
-
-        # Start measurement button
-        self.start_button = QtWidgets.QPushButton("Start Measurement")
-        self.start_button.clicked.connect(self.start_measurement)
-        button_layout.addWidget(self.start_button)
-
-        # Stop measurement button
-        self.stop_button = QtWidgets.QPushButton("Stop")
-        self.stop_button.clicked.connect(self.stop_measurement)
-        self.stop_button.setEnabled(False)
-        button_layout.addWidget(self.stop_button)
-
-        layout.addLayout(button_layout)
-
-    def setup_status_display(self, layout):
-        """Setup status display area."""
-        # Status text area
-        self.status_text = QtWidgets.QTextEdit()
-        self.status_text.setMaximumHeight(150)
-        self.status_text.setReadOnly(True)
-        layout.addWidget(self.status_text)
-=======
+
+            self.log_message(f"Configuration saved to {filename}")
+
         except Exception as e:
             error_msg = f"Failed to save configuration: {str(e)}"
             self.log_message(error_msg, level="error")
@@ -6312,27 +4308,18 @@
                     ),
                 },
             }
->>>>>>> 8640b215
-
-        # Progress bar
-        self.progress_bar = QtWidgets.QProgressBar()
-        layout.addWidget(self.progress_bar)
-
-    def connect_signals(self):
-        """Connect signals and slots for the extension."""
-        if not PYMODAQ_AVAILABLE:
-            return
-
-        # Connect measurement control signals
-        self.measurement_started.connect(self.on_measurement_started)
-        self.measurement_finished.connect(self.on_measurement_finished)
-        self.error_occurred.connect(self.on_error_occurred)
-
-<<<<<<< HEAD
-        # Connect UI signals safely
-        if hasattr(self, "progress_bar") and self.progress_bar is not None:
-            self.measurement_progress.connect(self.progress_bar.setValue)
-=======
+
+            return config_data
+
+        except Exception as e:
+            logger.error(f"Error getting current configuration: {e}")
+            return {}
+
+    def _extract_parameter_settings(self):
+        """Extract current parameter tree settings."""
+        try:
+            parameter_settings = {}
+
             # Extract all parameter values
             for param_name in [
                 "experiment",
@@ -6345,46 +4332,23 @@
                     parameter_settings[param_name] = self._extract_parameter_group(
                         self.settings.child(param_name)
                     )
->>>>>>> 8640b215
-
-        # Connect device status signals
-        self.device_status_changed.connect(self.on_device_status_changed)
-
-    def detect_modules(self):
-        """Detect available PyMoDAQ modules."""
-        if not PYMODAQ_AVAILABLE or not self.dashboard:
-            return
-
-        with self._module_lock:
-            logger.info("Detecting available modules...")
-
-            # Try to get modules from dashboard
-            try:
-                self.available_modules = self.get_required_modules()
-                if self.available_modules:
-                    logger.info(
-                        f"Detected modules: {list(self.available_modules.keys())}"
-                    )
-                    # Emit signal safely
-                    self.safe_emit_signal(
-                        self.device_status_changed, "modules", "detected"
-                    )
+
+            return parameter_settings
+
+        except Exception as e:
+            logger.debug(f"Error extracting parameter settings: {e}")
+            return {}
+
+    def _extract_parameter_group(self, param_group):
+        """Extract values from a parameter group."""
+        try:
+            group_settings = {}
+
+            for child in param_group.children():
+                if child.hasChildren():
+                    # Recursive for nested groups
+                    group_settings[child.name()] = self._extract_parameter_group(child)
                 else:
-<<<<<<< HEAD
-                    logger.warning("No required modules detected in dashboard")
-                    self.safe_emit_signal(
-                        self.device_status_changed, "modules", "none_found"
-                    )
-            except Exception as e:
-                logger.error(f"Error detecting modules: {e}")
-                self.safe_emit_signal(
-                    self.error_occurred, f"Module detection failed: {e}"
-                )
-
-    def get_required_modules(self):
-        """Access modules through PyMoDAQ's standard API."""
-        if not self.dashboard or not hasattr(self.dashboard, "modules_manager"):
-=======
                     # Extract leaf parameter value
                     try:
                         group_settings[child.name()] = child.value()
@@ -6474,40 +4438,13 @@
 
         except Exception as e:
             logger.debug(f"Error getting analysis settings: {e}")
->>>>>>> 8640b215
             return {}
 
-        modules_manager = self.dashboard.modules_manager
-
-<<<<<<< HEAD
-        # Find specific modules loaded in dashboard
-        modules = {
-            "camera": self.find_module(modules_manager.detectors, "PrimeBSI"),
-            "power_meter": self.find_module(modules_manager.detectors, "Newport"),
-            "laser": self.find_module(modules_manager.actuators, "MaiTai"),
-            "rotators": self.find_module(modules_manager.actuators, "Elliptec"),
-        }
-
-        return {k: v for k, v in modules.items() if v is not None}
-
-    def find_module(self, module_dict, name_pattern):
-        """Find module by name pattern."""
-        if not module_dict:
-            return None
-        for module_name, module in module_dict.items():
-            if name_pattern.lower() in module_name.lower():
-                return module
-        return None
-
-    def start_measurement(self):
-        """Start a μRASHG measurement sequence using coordinated hardware manager."""
-        if not PYMODAQ_AVAILABLE:
-            logger.warning("Cannot start measurement: PyMoDAQ not available")
-            return
-
-        logger.info("Starting μRASHG measurement...")
-        self.log_message("Starting μRASHG measurement...")
-=======
+    def _apply_configuration(self, config_data):
+        """Apply loaded configuration to the system."""
+        try:
+            self.log_message("Applying configuration...")
+
             # Apply parameter settings
             if "parameter_settings" in config_data:
                 self._apply_parameter_settings(config_data["parameter_settings"])
@@ -6529,20 +4466,9 @@
             # Apply UI settings
             if "ui_settings" in config_data:
                 self._apply_ui_settings(config_data["ui_settings"])
->>>>>>> 8640b215
-
-        # Set measurement state
-        self.is_measuring = True
-
-<<<<<<< HEAD
-        # Get selected measurement type
-        measurement_type = "Basic RASHG"  # Default
-        if hasattr(self, "experiment_combo"):
-            measurement_type = self.experiment_combo.currentText()
-
-        # Use coordinated measurement sequence
-        success = self.coordinate_measurement_sequence(measurement_type)
-=======
+
+            self.log_message("Configuration applied successfully")
+
         except Exception as e:
             error_msg = f"Error applying configuration: {str(e)}"
             logger.error(error_msg)
@@ -6556,34 +4482,32 @@
                     self._apply_parameter_group(
                         self.settings.child(param_name), param_values
                     )
->>>>>>> 8640b215
-
-        if not success:
-            # Fallback to mock measurement for demonstration
-            logger.warning("Coordinated measurement failed, running mock measurement")
-            self.log_message("Running demonstration measurement...")
-            self.measurement_started.emit()
-            self.run_mock_measurement()
-
-        # Update UI state
-        if hasattr(self, "start_button"):
-            self.start_button.setEnabled(False)
-        if hasattr(self, "stop_button"):
-            self.stop_button.setEnabled(True)
-
-    def run_mock_measurement(self):
-        """Run a mock measurement for demonstration using PyMoDAQ data structures."""
-        logger.info("Running mock μRASHG measurement")
-
-        try:
-<<<<<<< HEAD
-            # Generate mock polarimetric data
-            import numpy as np
-
-            # Get measurement parameters from settings
-            pol_steps = 36  # Default value, could be from settings
-            angles = np.linspace(0, 360, pol_steps, endpoint=False)
-=======
+
+        except Exception as e:
+            logger.debug(f"Error applying parameter settings: {e}")
+
+    def _apply_parameter_group(self, param_group, group_values):
+        """Apply values to a parameter group."""
+        try:
+            for param_name, param_value in group_values.items():
+                child_param = param_group.child(param_name)
+                if child_param:
+                    if isinstance(param_value, dict):
+                        # Recursive for nested groups
+                        self._apply_parameter_group(child_param, param_value)
+                    else:
+                        # Set leaf parameter value
+                        try:
+                            child_param.setValue(param_value)
+                        except Exception as e:
+                            logger.debug(f"Could not set parameter {param_name}: {e}")
+
+        except Exception as e:
+            logger.debug(f"Error applying parameter group: {e}")
+
+    def _apply_device_positions(self, device_positions):
+        """Apply device positions from configuration."""
+        try:
             # Apply laser wavelength
             if "laser_wavelength" in device_positions:
                 wl = device_positions["laser_wavelength"]
@@ -6628,19 +4552,10 @@
                     self.auto_sync_checkbox.setChecked(
                         sync_settings["auto_sync_enabled"]
                     )
->>>>>>> 8640b215
-
-            # Create mock intensity data (simulate RASHG pattern)
-            intensities = (
-                100
-                + 50 * np.cos(4 * np.radians(angles))
-                + 10 * np.random.rand(pol_steps)
-            )
-
-<<<<<<< HEAD
-            # Create PyMoDAQ compliant data structure
-            measurement_data = self.create_rashg_data(intensities, angles)
-=======
+
+        except Exception as e:
+            logger.debug(f"Error applying device control settings: {e}")
+
     def _apply_analysis_settings(self, analysis_settings):
         """Apply analysis widget settings."""
         try:
@@ -6659,56 +4574,10 @@
                     self, "spectral_mode_combo"
                 ):
                     self.spectral_mode_combo.setCurrentIndex(spectral_settings["index"])
->>>>>>> 8640b215
-
-            # Store measurement data
-            self.measurement_data["rashg_data"] = measurement_data
-
-<<<<<<< HEAD
-            # Simulate measurement progress
-            for i in range(101):
-                if not self.is_measuring:
-                    break
-                self.measurement_progress.emit(i)
-                time.sleep(0.02)  # Shorter delay for better responsiveness
-
-            # Finish measurement
-            if self.is_measuring:
-                logger.info(
-                    f"Mock measurement completed with {len(intensities)} data points"
-                )
-                self.measurement_finished.emit()
-
-        except Exception as e:
-            logger.error(f"Error in mock measurement: {e}")
-            self.error_occurred.emit(str(e))
-
-    def create_rashg_data(self, intensity_data, polarization_angles):
-        """Create PyMoDAQ compliant data structure for RASHG measurements."""
-        if not PYMODAQ_AVAILABLE:
-            return None
-
-        return DataWithAxes(
-            "μRASHG_Measurement",
-            data=[intensity_data],
-            axes=[
-                Axis(
-                    "Polarization",
-                    data=polarization_angles,
-                    units="°",
-                    description="Incident polarization angle",
-                )
-            ],
-            units="counts",
-            labels=["SHG Intensity"],
-            source=DataSource.raw,
-        )
-
-    def stop_measurement(self):
-        """Stop the current measurement."""
-        logger.info("Stopping μRASHG measurement...")
-        self.log_message("Stopping measurement...")
-=======
+
+        except Exception as e:
+            logger.debug(f"Error applying analysis settings: {e}")
+
     def _apply_ui_settings(self, ui_settings):
         """Apply UI widget settings."""
         try:
@@ -6823,16 +4692,10 @@
 
             # Update status monitoring parameters (PyMoDAQ Standards)
             self.update_status_monitoring_parameters()
->>>>>>> 8640b215
-
-        self.is_measuring = False
-        self.measurement_finished.emit()
-
-<<<<<<< HEAD
-    def cleanup(self):
-        """Clean up hardware manager resources."""
-        logger.info("Cleaning up URASHGHardwareManager")
-=======
+
+            # Update specific device information if available
+            self._update_live_device_data()
+
         except Exception as e:
             logger.error(f"Error updating device status display: {e}")
             # Track error in status monitoring
@@ -6919,13 +4782,10 @@
             self._device_update_thread.join(timeout=2.0)
 
         logger.info("Stopped PyMoDAQ-style device update monitoring")
->>>>>>> 8640b215
-
-        try:
-<<<<<<< HEAD
-            # Clear device references
-            self.devices.clear()
-=======
+
+    def _update_live_device_data(self):
+        """Update live data from specific devices (power, temperature, etc)."""
+        try:
             # Update power meter reading
             power_meter = self.device_manager.get_power_meter()
             if power_meter and hasattr(power_meter, "grab_data"):
@@ -6976,15 +4836,10 @@
                                     labels=["Power"],
                                 )
                                 self.power_plot.show_data(power_data)
->>>>>>> 8640b215
-
-            # Clear dashboard reference
-            self.dashboard = None
-            self.extension = None
-
-<<<<<<< HEAD
-            self.logger.info("Hardware manager cleanup completed")
-=======
+
+                except Exception as e:
+                    logger.debug(f"Could not update power meter data: {e}")
+
             # Update camera temperature if available
             camera = self.device_manager.get_camera()
             if camera and hasattr(camera, "controller") and camera.controller:
@@ -6996,50 +4851,17 @@
                         logger.debug(f"Camera temperature: {temp}°C")
                 except Exception as e:
                     logger.debug(f"Could not get camera temperature: {e}")
->>>>>>> 8640b215
 
             # Update device control parameters to keep parameter tree synchronized (PyMoDAQ Standards)
             self.update_device_control_parameters()
 
         except Exception as e:
-            self.logger.error(f"Error during hardware manager cleanup: {e}")
+            logger.debug(f"Error updating live device data: {e}")
+
+    # Signal handlers
 
     def on_measurement_started(self):
         """Handle measurement started signal."""
-<<<<<<< HEAD
-        self.log_message("μRASHG measurement started")
-
-    def on_measurement_finished(self):
-        """Handle measurement finished signal."""
-        self.log_message("μRASHG measurement completed")
-
-        # Reset UI state
-        self.is_measuring = False
-        self.start_button.setEnabled(True)
-        self.stop_button.setEnabled(False)
-        self.progress_bar.setValue(0)
-
-    def on_error_occurred(self, error_message):
-        """Handle error occurred signal."""
-        self.log_message(f"ERROR: {error_message}")
-        logger.error(error_message)
-
-        # Stop measurement if running during error
-        if self.is_measuring:
-            self.is_measuring = False
-            self.measurement_finished.emit()
-
-    def on_device_status_changed(self, device_name, status):
-        """Handle device status change signal."""
-        self.log_message(f"Device {device_name}: {status}")
-        logger.info(f"Device status changed - {device_name}: {status}")
-
-    def log_message(self, message):
-        """Add a message to the status log."""
-        if not PYMODAQ_AVAILABLE:
-            logger.info(message)
-            return
-=======
         # PyMoDAQ parameter-driven approach: manage action states via parameter tree
         self.settings.child("measurement_control", "start_measurement").setOpts(
             enabled=False
@@ -7567,44 +5389,21 @@
                     spectral_data["backgrounds"].append(None)
                     spectral_data["r_squared_values"].append(None)
                     spectral_data["fit_errors"].append(None)
->>>>>>> 8640b215
-
-        timestamp = time.strftime("%H:%M:%S")
-        formatted_message = f"[{timestamp}] {message}"
-
-        if hasattr(self, "status_text"):
-            self.status_text.append(formatted_message)
-
-<<<<<<< HEAD
-        logger.info(message)
-=======
+
+            return spectral_data
+
+        except Exception as e:
+            logger.error(f"Error organizing spectral data: {e}")
+            return {}
+
     def _plot_spectral_amplitude(self, spectral_data):
         """Plot spectral RASHG amplitude."""
         try:
             if not hasattr(self, "spectral_plot") or not spectral_data:
                 return
->>>>>>> 8640b215
-
-    def safe_emit_signal(self, signal, *args):
-        """Thread-safe signal emission."""
-        QMetaObject.invokeMethod(
-            self, lambda: signal.emit(*args), Qt.ConnectionType.QueuedConnection
-        )
-
-<<<<<<< HEAD
-    def close(self):
-        """Clean up the extension."""
-        logger.info("Closing μRASHG Microscopy Extension")
-
-        # Stop any running measurements
-        if self.is_measuring:
-            self.stop_measurement()
-
-        # Clean up UI
-        if PYMODAQ_AVAILABLE and hasattr(self, "dock"):
-            self.dock.close()
-
-=======
+
+            self.spectral_plot.clear()
+
             wavelengths = spectral_data["wavelengths"]
             amplitudes = spectral_data["rashg_amplitudes"]
 
@@ -7626,50 +5425,24 @@
 
             self.spectral_plot.setTitle("Spectral RASHG Amplitude")
             self.spectral_plot.setLabel("left", "RASHG Amplitude", "counts")
->>>>>>> 8640b215
-
-# Import device manager for test compatibility
-try:
-    from .device_manager import URASHGDeviceManager
-except ImportError:
-    # Fallback for test environments
-    URASHGDeviceManager = None
-
-<<<<<<< HEAD
-# Provide a basic MeasurementWorker for test compatibility
-if PYMODAQ_AVAILABLE:
-=======
+
+        except Exception as e:
+            logger.error(f"Error plotting spectral amplitude: {e}")
+
     def _plot_spectral_phase(self, spectral_data):
         """Plot spectral RASHG phase."""
         try:
             if not hasattr(self, "spectral_plot") or not spectral_data:
                 return
->>>>>>> 8640b215
-
-    class MeasurementWorker(QObject):
-        """Mock measurement worker for test compatibility."""
-
-<<<<<<< HEAD
-        def __init__(self, parent=None):
-            super().__init__(parent)
-=======
+
+            self.spectral_plot.clear()
+
             wavelengths = spectral_data["wavelengths"]
             phases = spectral_data["phases"]
->>>>>>> 8640b215
-
-else:
-
-<<<<<<< HEAD
-    class MeasurementWorker:
-        """Fallback measurement worker for test environments."""
-
-        def __init__(self, parent=None):
-            pass
-
-
-# Main extension class for PyMoDAQ discovery
-extension_class = URASHGMicroscopyExtension
-=======
+
+            # Filter out None values
+            valid_data = [(w, p) for w, p in zip(wavelengths, phases) if p is not None]
+
             if valid_data:
                 wl, phase = zip(*valid_data)
                 self.spectral_plot.plot(
@@ -8715,5 +6488,4 @@
 
 
 # Export for PyMoDAQ discovery
-__all__ = ["URASHGMicroscopyExtension"]
->>>>>>> 8640b215
+__all__ = ["URASHGMicroscopyExtension"]