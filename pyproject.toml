--- conflicted
+++ resolved
@@ -17,23 +17,15 @@
     "pymodaq-data>=5.0.0",
     "pymodaq-utils>=0.0.14",
     "numpy>=1.20.0",
-<<<<<<< HEAD
     "PyQt6>=6.0.0",
-=======
-    "PySide6>=6.0.0",
->>>>>>> 370a54fd
     "pyqtgraph>=0.12.0",
     "h5py>=3.0.0",
     "scipy>=1.7.0",
     "matplotlib>=3.3.0",
     "pyserial>=3.4",
-<<<<<<< HEAD
+    "pyvcam>=2.0.0",
     "elliptec>=0.0.6",
     "pip>=25.2",
-=======
-    "pyvcam>=2.0.0",
-    "elliptec>=0.0.6",
->>>>>>> 370a54fd
 ]
 
 authors = [{ name = "TheFermiSea", email = "squires.b@gmail.com" }]
@@ -43,7 +35,7 @@
 
 # nottodo: leave everything below as is!
 
-dynamic = ["version", "urls", "entry-points"]
+dynamic = ["version", "urls"]
 readme = "README.md"
 license = { text = "MIT" }
 requires-python = ">=3.9"
@@ -63,6 +55,9 @@
     "Topic :: Software Development :: Libraries :: Python Modules",
     "Topic :: Software Development :: User Interfaces",
 ]
+
+[project.entry-points."pymodaq.plugins"]
+urashg = "pymodaq_plugins_urashg"
 
 [project.optional-dependencies]
 dev = [
@@ -89,8 +84,8 @@
 ]
 hardware = [
     # Hardware-specific dependencies (optional for basic functionality)
-    "opencv-python>=4.5.0", # Image processing
-    "scikit-image>=0.18.0", # Advanced image analysis
+    "opencv-python>=4.5.0",                                           # Image processing
+    "scikit-image>=0.18.0",                                           # Advanced image analysis
     "pyvcam @ git+https://github.com/Photometrics/PyVCAM.git@master", # Photometrics camera support
 ]
 pyrpl = [
@@ -111,12 +106,9 @@
 
 [tool.hatch.metadata.hooks.custom]
 
-<<<<<<< HEAD
 [tool.hatch.metadata]
 allow-direct-references = true
 
-=======
->>>>>>> 370a54fd
 [tool.hatch.version]
 source = "vcs"
 
